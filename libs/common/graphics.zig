const std = @import("std");
const win32 = @import("win32");
const w = win32.base;
const dwrite = win32.dwrite;
const dxgi = win32.dxgi;
const d3d11 = win32.d3d11;
const d3d12 = win32.d3d12;
const d3d12d = win32.d3d12d;
const d2d1 = win32.d2d1;
const d3d11on12 = win32.d3d11on12;
const wic = win32.wic;
const c = @import("c.zig");
const lib = @import("library.zig");
const vm = @import("vectormath.zig");
const tracy = @import("tracy.zig");
const assert = std.debug.assert;
const HResultError = lib.HResultError;
const hrPanic = lib.hrPanic;
const hrPanicOnFail = lib.hrPanicOnFail;
const hrErrorOnFail = lib.hrErrorOnFail;

const enable_dx_debug = @import("build_options").enable_dx_debug;
const enable_dx_gpu_debug = @import("build_options").enable_dx_gpu_debug;

// TODO(mziulek): For now, we always transition *all* subresources.
const TransitionResourceBarrier = struct {
    state_before: d3d12.RESOURCE_STATES,
    state_after: d3d12.RESOURCE_STATES,
    resource: ResourceHandle,
};

const ResourceWithCounter = struct {
    resource: ResourceHandle,
    counter: u32,
};

pub const GraphicsContext = struct {
    const max_num_buffered_frames = 2;
    const num_swapbuffers = 4;
    const num_rtv_descriptors = 128;
    const num_dsv_descriptors = 128;
    const num_cbv_srv_uav_cpu_descriptors = 16 * 1024;
    const num_cbv_srv_uav_gpu_descriptors = 8 * 1024;
    const max_num_buffered_resource_barriers = 16;
    const upload_heap_capacity = 18 * 1024 * 1024;

    device: *d3d12.IDevice9,
    cmdqueue: *d3d12.ICommandQueue,
    cmdlist: *d3d12.IGraphicsCommandList6,
    cmdallocs: [max_num_buffered_frames]*d3d12.ICommandAllocator,
    swapchain: *dxgi.ISwapChain3,
    swapchain_buffers: [num_swapbuffers]ResourceHandle,
    rtv_heap: DescriptorHeap,
    dsv_heap: DescriptorHeap,
    cbv_srv_uav_cpu_heap: DescriptorHeap,
    cbv_srv_uav_gpu_heaps: [max_num_buffered_frames + 1]DescriptorHeap,
    upload_memory_heaps: [max_num_buffered_frames]GpuMemoryHeap,
    resource_pool: ResourcePool,
    pipeline: struct {
        pool: PipelinePool,
        map: std.AutoHashMapUnmanaged(u32, PipelineHandle),
        current: PipelineHandle,
    },
    transition_resource_barriers: []TransitionResourceBarrier,
    num_transition_resource_barriers: u32,
    resources_to_release: std.ArrayList(ResourceWithCounter),
    viewport_width: u32,
    viewport_height: u32,
    frame_fence: *d3d12.IFence,
    frame_fence_event: w.HANDLE,
    frame_fence_counter: u64,
    frame_index: u32,
    back_buffer_index: u32,
    window: w.HWND,
    is_cmdlist_opened: bool,
    d2d: struct {
        factory: *d2d1.IFactory7,
        device: *d2d1.IDevice6,
        context: *d2d1.IDeviceContext6,
        device11on12: *d3d11on12.IDevice2,
        device11: *d3d11.IDevice,
        context11: *d3d11.IDeviceContext,
        swapbuffers11: [num_swapbuffers]*d3d11.IResource,
        targets: [num_swapbuffers]*d2d1.IBitmap1,
    },
    dwrite_factory: *dwrite.IFactory,
    wic_factory: *wic.IImagingFactory,
    present_flags: w.UINT,
    present_interval: w.UINT,

    pub fn init(window: w.HWND) GraphicsContext {
        const wic_factory = blk: {
            var wic_factory: *wic.IImagingFactory = undefined;
            hrPanicOnFail(w.CoCreateInstance(
                &wic.CLSID_ImagingFactory,
                null,
                w.CLSCTX_INPROC_SERVER,
                &wic.IID_IImagingFactory,
                @ptrCast(*?*anyopaque, &wic_factory),
            ));
            break :blk wic_factory;
        };

        const factory = blk: {
            var factory: *dxgi.IFactory6 = undefined;
            hrPanicOnFail(dxgi.CreateDXGIFactory2(
                if (enable_dx_debug) dxgi.CREATE_FACTORY_DEBUG else 0,
                &dxgi.IID_IFactory6,
                @ptrCast(*?*anyopaque, &factory),
            ));
            break :blk factory;
        };
        defer _ = factory.Release();

        var present_flags: w.UINT = 0;
        var present_interval: w.UINT = 0;
        {
            var allow_tearing: w.BOOL = w.FALSE;
            var hr = factory.CheckFeatureSupport(
                .PRESENT_ALLOW_TEARING,
                &allow_tearing,
                @sizeOf(@TypeOf(allow_tearing)),
            );

            if (hr == w.S_OK and allow_tearing == w.TRUE) {
                present_flags |= dxgi.PRESENT_ALLOW_TEARING;
            }
        }

        if (enable_dx_debug) {
            var maybe_debug: ?*d3d12d.IDebug1 = null;
            _ = d3d12.D3D12GetDebugInterface(&d3d12d.IID_IDebug1, @ptrCast(*?*anyopaque, &maybe_debug));
            if (maybe_debug) |debug| {
                debug.EnableDebugLayer();
                if (enable_dx_gpu_debug) {
                    debug.SetEnableGPUBasedValidation(w.TRUE);
                }
                _ = debug.Release();
            }
        }

        const suitable_adapter = blk: {
            var adapter: ?*dxgi.IAdapter1 = null;
            var adapter_index: u32 = 0;
            var optional_adapter1: ?*dxgi.IAdapter1 = null;

            while (factory.EnumAdapterByGpuPreference(
                adapter_index,
                dxgi.GPU_PREFERENCE_HIGH_PERFORMANCE,
                &dxgi.IID_IAdapter1,
                &optional_adapter1,
            ) == w.S_OK) {
                if (optional_adapter1) |adapter1| {
                    var adapter1_desc: dxgi.ADAPTER_DESC1 = undefined;
                    if (adapter1.GetDesc1(&adapter1_desc) == w.S_OK) {
                        if ((adapter1_desc.Flags & dxgi.ADAPTER_FLAG_SOFTWARE) != 0) {
                            // Don't select the Basic Render Driver adapter.
                            continue;
                        }

                        const hr = d3d12.D3D12CreateDevice(
                            @ptrCast(*w.IUnknown, adapter1),
                            .FL_11_1,
                            &d3d12.IID_IDevice9,
                            null,
                        );
                        if (hr == w.S_OK or hr == w.S_FALSE) {
                            adapter = adapter1;
                            break;
                        }
                    }
                }
                adapter_index += 1;
            }
            break :blk adapter;
        };
        defer {
            if (suitable_adapter) |adapter| _ = adapter.Release();
        }

        const device = blk: {
            var device: *d3d12.IDevice9 = undefined;
            const hr = d3d12.D3D12CreateDevice(
                if (suitable_adapter) |adapter| @ptrCast(*w.IUnknown, adapter) else null,
                .FL_11_1,
                &d3d12.IID_IDevice9,
                @ptrCast(*?*anyopaque, &device),
            );

            if (hr != w.S_OK) {
                _ = w.user32.messageBoxA(
                    window,
                    "Failed to create Direct3D 12 Device. This applications requires graphics card with DirectX 12" ++
                        "support.",
                    "Your graphics card driver may be old",
                    w.user32.MB_OK | w.user32.MB_ICONERROR,
                ) catch 0;
                w.kernel32.ExitProcess(0);
            }
            break :blk device;
        };

        // Check for Shader Model 6.6 support.
        {
            var data: d3d12.FEATURE_DATA_SHADER_MODEL = .{ .HighestShaderModel = .SM_6_7 };
            const hr = device.CheckFeatureSupport(.SHADER_MODEL, &data, @sizeOf(d3d12.FEATURE_DATA_SHADER_MODEL));
            if (hr != w.S_OK or @enumToInt(data.HighestShaderModel) < @enumToInt(d3d12.SHADER_MODEL.SM_6_6)) {
                _ = w.user32.messageBoxA(
                    window,
                    "This applications requires graphics card driver that supports Shader Model 6.6. " ++
                        "Please update your graphics driver and try again.",
                    "Your graphics card driver may be old",
                    w.user32.MB_OK | w.user32.MB_ICONERROR,
                ) catch 0;
                w.kernel32.ExitProcess(0);
            }
        }

        // Check for Resource Binding Tier 3 support.
        {
            var data: d3d12.FEATURE_DATA_D3D12_OPTIONS = std.mem.zeroes(d3d12.FEATURE_DATA_D3D12_OPTIONS);
            const hr = device.CheckFeatureSupport(.OPTIONS, &data, @sizeOf(d3d12.FEATURE_DATA_D3D12_OPTIONS));
            if (hr != w.S_OK or
                @enumToInt(data.ResourceBindingTier) < @enumToInt(d3d12.RESOURCE_BINDING_TIER.TIER_3))
            {
                _ = w.user32.messageBoxA(
                    window,
                    "This applications requires graphics card driver that supports Resource Binding Tier 3. " ++
                        "Please update your graphics driver and try again.",
                    "Your graphics card driver may be old",
                    w.user32.MB_OK | w.user32.MB_ICONERROR,
                ) catch 0;
                w.kernel32.ExitProcess(0);
            }
        }

        const cmdqueue = blk: {
            var cmdqueue: *d3d12.ICommandQueue = undefined;
            hrPanicOnFail(device.CreateCommandQueue(&.{
                .Type = .DIRECT,
                .Priority = @enumToInt(d3d12.COMMAND_QUEUE_PRIORITY.NORMAL),
                .Flags = d3d12.COMMAND_QUEUE_FLAG_NONE,
                .NodeMask = 0,
            }, &d3d12.IID_ICommandQueue, @ptrCast(*?*anyopaque, &cmdqueue)));
            break :blk cmdqueue;
        };

        var rect: w.RECT = undefined;
        _ = w.GetClientRect(window, &rect);
        const viewport_width = @intCast(u32, rect.right - rect.left);
        const viewport_height = @intCast(u32, rect.bottom - rect.top);

        const swapchain = blk: {
            var swapchain: *dxgi.ISwapChain = undefined;
            hrPanicOnFail(factory.CreateSwapChain(
                @ptrCast(*w.IUnknown, cmdqueue),
                &dxgi.SWAP_CHAIN_DESC{
                    .BufferDesc = .{
                        .Width = viewport_width,
                        .Height = viewport_height,
                        .RefreshRate = .{ .Numerator = 0, .Denominator = 0 },
                        .Format = .R8G8B8A8_UNORM,
                        .ScanlineOrdering = .UNSPECIFIED,
                        .Scaling = .UNSPECIFIED,
                    },
                    .SampleDesc = .{ .Count = 1, .Quality = 0 },
                    .BufferUsage = dxgi.USAGE_RENDER_TARGET_OUTPUT,
                    .BufferCount = num_swapbuffers,
                    .OutputWindow = window,
                    .Windowed = w.TRUE,
                    .SwapEffect = .FLIP_DISCARD,
                    .Flags = if ((present_flags & dxgi.PRESENT_ALLOW_TEARING) != 0)
                        dxgi.SWAP_CHAIN_FLAG_ALLOW_TEARING
                    else
                        0,
                },
                @ptrCast(*?*dxgi.ISwapChain, &swapchain),
            ));
            defer _ = swapchain.Release();

            var swapchain3: *dxgi.ISwapChain3 = undefined;
            hrPanicOnFail(swapchain.QueryInterface(
                &dxgi.IID_ISwapChain3,
                @ptrCast(*?*anyopaque, &swapchain3),
            ));
            break :blk swapchain3;
        };

        const dx11 = blk: {
            var device11: *d3d11.IDevice = undefined;
            var device_context11: *d3d11.IDeviceContext = undefined;
            hrPanicOnFail(d3d11on12.D3D11On12CreateDevice(
                @ptrCast(*w.IUnknown, device),
                if (enable_dx_debug)
                    d3d11.CREATE_DEVICE_DEBUG | d3d11.CREATE_DEVICE_BGRA_SUPPORT
                else
                    d3d11.CREATE_DEVICE_BGRA_SUPPORT,
                null,
                0,
                &[_]*w.IUnknown{@ptrCast(*w.IUnknown, cmdqueue)},
                1,
                0,
                @ptrCast(*?*d3d11.IDevice, &device11),
                @ptrCast(*?*d3d11.IDeviceContext, &device_context11),
                null,
            ));
            break :blk .{ .device = device11, .device_context = device_context11 };
        };

        const device11on12 = blk: {
            var device11on12: *d3d11on12.IDevice2 = undefined;
            hrPanicOnFail(dx11.device.QueryInterface(
                &d3d11on12.IID_IDevice2,
                @ptrCast(*?*anyopaque, &device11on12),
            ));
            break :blk device11on12;
        };

        const d2d_factory = blk: {
            var d2d_factory: *d2d1.IFactory7 = undefined;
            hrPanicOnFail(d2d1.D2D1CreateFactory(
                .SINGLE_THREADED,
                &d2d1.IID_IFactory7,
                if (enable_dx_debug)
                    &d2d1.FACTORY_OPTIONS{ .debugLevel = .INFORMATION }
                else
                    &d2d1.FACTORY_OPTIONS{ .debugLevel = .NONE },
                @ptrCast(*?*anyopaque, &d2d_factory),
            ));
            break :blk d2d_factory;
        };

        const dxgi_device = blk: {
            var dxgi_device: *dxgi.IDevice = undefined;
            hrPanicOnFail(device11on12.QueryInterface(
                &dxgi.IID_IDevice,
                @ptrCast(*?*anyopaque, &dxgi_device),
            ));
            break :blk dxgi_device;
        };
        defer _ = dxgi_device.Release();

        const d2d_device = blk: {
            var d2d_device: *d2d1.IDevice6 = undefined;
            hrPanicOnFail(d2d_factory.CreateDevice6(
                dxgi_device,
                @ptrCast(*?*d2d1.IDevice6, &d2d_device),
            ));
            break :blk d2d_device;
        };

        const d2d_device_context = blk: {
            var d2d_device_context: *d2d1.IDeviceContext6 = undefined;
            hrPanicOnFail(d2d_device.CreateDeviceContext6(
                d2d1.DEVICE_CONTEXT_OPTIONS_NONE,
                @ptrCast(*?*d2d1.IDeviceContext6, &d2d_device_context),
            ));
            break :blk d2d_device_context;
        };

        const dwrite_factory = blk: {
            var dwrite_factory: *dwrite.IFactory = undefined;
            hrPanicOnFail(dwrite.DWriteCreateFactory(
                .SHARED,
                &dwrite.IID_IFactory,
                @ptrCast(*?*anyopaque, &dwrite_factory),
            ));
            break :blk dwrite_factory;
        };

        var resource_pool = ResourcePool.init();
        var pipeline_pool = PipelinePool.init();

        var rtv_heap = DescriptorHeap.init(device, num_rtv_descriptors, .RTV, d3d12.DESCRIPTOR_HEAP_FLAG_NONE);
        var dsv_heap = DescriptorHeap.init(device, num_dsv_descriptors, .DSV, d3d12.DESCRIPTOR_HEAP_FLAG_NONE);

        var cbv_srv_uav_cpu_heap = DescriptorHeap.init(
            device,
            num_cbv_srv_uav_cpu_descriptors,
            .CBV_SRV_UAV,
            d3d12.DESCRIPTOR_HEAP_FLAG_NONE,
        );

        var cbv_srv_uav_gpu_heaps: [max_num_buffered_frames + 1]DescriptorHeap = undefined;
        for (cbv_srv_uav_gpu_heaps) |_, heap_index| {
            // We create one large descriptor heap and then split it into ranges:
            //   - range 0: contains persistent descriptors (each descriptor lives until heap is destroyed)
            //   - range 1,2,..max_num_buffered_frames: contains non-persistent descriptors (1 frame lifetime)
            if (heap_index == 0) {
                cbv_srv_uav_gpu_heaps[0] = DescriptorHeap.init(
                    device,
                    num_cbv_srv_uav_gpu_descriptors * (max_num_buffered_frames + 1),
                    .CBV_SRV_UAV,
                    d3d12.DESCRIPTOR_HEAP_FLAG_SHADER_VISIBLE,
                );
                cbv_srv_uav_gpu_heaps[0].capacity = @divExact(
                    cbv_srv_uav_gpu_heaps[0].capacity,
                    max_num_buffered_frames + 1,
                );
            } else {
                const range_capacity = cbv_srv_uav_gpu_heaps[0].capacity;
                const descriptor_size = cbv_srv_uav_gpu_heaps[0].descriptor_size;

                // Non-persistent heap does not own memory it is just a sub-range in a persistent heap
                cbv_srv_uav_gpu_heaps[heap_index] = cbv_srv_uav_gpu_heaps[0];
                cbv_srv_uav_gpu_heaps[heap_index].heap = null;
                cbv_srv_uav_gpu_heaps[heap_index].base.cpu_handle.ptr += heap_index * range_capacity * descriptor_size;
                cbv_srv_uav_gpu_heaps[heap_index].base.gpu_handle.ptr += heap_index * range_capacity * descriptor_size;
            }
        }

        var upload_heaps: [max_num_buffered_frames]GpuMemoryHeap = undefined;
        for (upload_heaps) |_, heap_index| {
            upload_heaps[heap_index] = GpuMemoryHeap.init(device, upload_heap_capacity, .UPLOAD);
        }

        const swapchain_buffers = blk: {
            var swapchain_buffers: [num_swapbuffers]ResourceHandle = undefined;
            var swapbuffers: [num_swapbuffers]*d3d12.IResource = undefined;
            for (swapbuffers) |_, buffer_index| {
                hrPanicOnFail(swapchain.GetBuffer(
                    @intCast(u32, buffer_index),
                    &d3d12.IID_IResource,
                    @ptrCast(*?*anyopaque, &swapbuffers[buffer_index]),
                ));
                device.CreateRenderTargetView(
                    swapbuffers[buffer_index],
                    &d3d12.RENDER_TARGET_VIEW_DESC{
                        .Format = .R8G8B8A8_UNORM, // TODO(mziulek): .R8G8B8A8_UNORM_SRGB?
                        .ViewDimension = .TEXTURE2D,
                        .u = .{
                            .Texture2D = .{
                                .MipSlice = 0,
                                .PlaneSlice = 0,
                            },
                        },
                    },
                    rtv_heap.allocateDescriptors(1).cpu_handle,
                );
                swapchain_buffers[buffer_index] = resource_pool.addResource(
                    swapbuffers[buffer_index],
                    d3d12.RESOURCE_STATE_PRESENT,
                );
            }
            break :blk swapchain_buffers;
        };

        const swapbuffers11 = blk: {
            var swapbuffers11: [num_swapbuffers]*d3d11.IResource = undefined;
            for (swapbuffers11) |_, buffer_index| {
                hrPanicOnFail(device11on12.CreateWrappedResource(
                    @ptrCast(*w.IUnknown, resource_pool.getResource(swapchain_buffers[buffer_index]).raw.?),
                    &d3d11on12.RESOURCE_FLAGS{
                        .BindFlags = d3d11.BIND_RENDER_TARGET,
                        .MiscFlags = 0,
                        .CPUAccessFlags = 0,
                        .StructureByteStride = 0,
                    },
                    d3d12.RESOURCE_STATE_RENDER_TARGET,
                    d3d12.RESOURCE_STATE_PRESENT,
                    &d3d11.IID_IResource,
                    @ptrCast(*?*anyopaque, &swapbuffers11[buffer_index]),
                ));
            }
            break :blk swapbuffers11;
        };

        const d2d_targets = blk: {
            var d2d_targets: [num_swapbuffers]*d2d1.IBitmap1 = undefined;
            for (d2d_targets) |_, target_index| {
                const swapbuffer11 = swapbuffers11[target_index];

                var surface: *dxgi.ISurface = undefined;
                hrPanicOnFail(swapbuffer11.QueryInterface(
                    &dxgi.IID_ISurface,
                    @ptrCast(*?*anyopaque, &surface),
                ));
                defer _ = surface.Release();

                hrPanicOnFail(d2d_device_context.CreateBitmapFromDxgiSurface(
                    surface,
                    &d2d1.BITMAP_PROPERTIES1{
                        .pixelFormat = .{ .format = .R8G8B8A8_UNORM, .alphaMode = .PREMULTIPLIED },
                        .dpiX = 96.0,
                        .dpiY = 96.0,
                        .bitmapOptions = d2d1.BITMAP_OPTIONS_TARGET | d2d1.BITMAP_OPTIONS_CANNOT_DRAW,
                        .colorContext = null,
                    },
                    @ptrCast(*?*d2d1.IBitmap1, &d2d_targets[target_index]),
                ));
            }
            break :blk d2d_targets;
        };

        const frame_fence = blk: {
            var frame_fence: *d3d12.IFence = undefined;
            hrPanicOnFail(device.CreateFence(
                0,
                d3d12.FENCE_FLAG_NONE,
                &d3d12.IID_IFence,
                @ptrCast(*?*anyopaque, &frame_fence),
            ));
            break :blk frame_fence;
        };

        const frame_fence_event = w.CreateEventEx(
            null,
            "frame_fence_event",
            0,
            w.EVENT_ALL_ACCESS,
        ) catch unreachable;

        const cmdallocs = blk: {
            var cmdallocs: [max_num_buffered_frames]*d3d12.ICommandAllocator = undefined;
            for (cmdallocs) |_, cmdalloc_index| {
                hrPanicOnFail(device.CreateCommandAllocator(
                    .DIRECT,
                    &d3d12.IID_ICommandAllocator,
                    @ptrCast(*?*anyopaque, &cmdallocs[cmdalloc_index]),
                ));
            }
            break :blk cmdallocs;
        };

        const cmdlist = blk: {
            var cmdlist: *d3d12.IGraphicsCommandList6 = undefined;
            hrPanicOnFail(device.CreateCommandList(
                0,
                .DIRECT,
                cmdallocs[0],
                null,
                &d3d12.IID_IGraphicsCommandList6,
                @ptrCast(*?*anyopaque, &cmdlist),
            ));
            break :blk cmdlist;
        };
        hrPanicOnFail(cmdlist.Close());
        const is_cmdlist_opened = false;

        return GraphicsContext{
            .device = device,
            .cmdqueue = cmdqueue,
            .cmdlist = cmdlist,
            .cmdallocs = cmdallocs,
            .swapchain = swapchain,
            .swapchain_buffers = swapchain_buffers,
            .frame_fence = frame_fence,
            .frame_fence_event = frame_fence_event,
            .frame_fence_counter = 0,
            .rtv_heap = rtv_heap,
            .dsv_heap = dsv_heap,
            .cbv_srv_uav_cpu_heap = cbv_srv_uav_cpu_heap,
            .cbv_srv_uav_gpu_heaps = cbv_srv_uav_gpu_heaps,
            .upload_memory_heaps = upload_heaps,
            .resource_pool = resource_pool,
            .pipeline = .{
                .pool = pipeline_pool,
                .map = blk: {
                    var hm: std.AutoHashMapUnmanaged(u32, PipelineHandle) = .{};
                    hm.ensureTotalCapacity(std.heap.page_allocator, PipelinePool.max_num_pipelines) catch unreachable;
                    break :blk hm;
                },
                .current = .{ .index = 0, .generation = 0 },
            },
            .transition_resource_barriers = std.heap.page_allocator.alloc(
                TransitionResourceBarrier,
                max_num_buffered_resource_barriers,
            ) catch unreachable,
            .resources_to_release = std.ArrayList(ResourceWithCounter).initCapacity(
                std.heap.page_allocator,
                64,
            ) catch unreachable,
            .num_transition_resource_barriers = 0,
            .viewport_width = viewport_width,
            .viewport_height = viewport_height,
            .frame_index = 0,
            .back_buffer_index = swapchain.GetCurrentBackBufferIndex(),
            .window = window,
            .is_cmdlist_opened = is_cmdlist_opened,
            .d2d = .{
                .factory = d2d_factory,
                .device = d2d_device,
                .context = d2d_device_context,
                .device11on12 = device11on12,
                .device11 = dx11.device,
                .context11 = dx11.device_context,
                .swapbuffers11 = swapbuffers11,
                .targets = d2d_targets,
            },
            .dwrite_factory = dwrite_factory,
            .wic_factory = wic_factory,
            .present_flags = present_flags,
            .present_interval = present_interval,
        };
    }

    pub fn deinit(gr: *GraphicsContext) void {
        gr.finishGpuCommands();
        std.heap.page_allocator.free(gr.transition_resource_barriers);
        gr.resources_to_release.deinit();
        w.CloseHandle(gr.frame_fence_event);
        assert(gr.pipeline.map.count() == 0);
        gr.pipeline.map.deinit(std.heap.page_allocator);
        gr.resource_pool.deinit();
        gr.rtv_heap.deinit();
        gr.dsv_heap.deinit();
        gr.cbv_srv_uav_cpu_heap.deinit();
        _ = gr.d2d.factory.Release();
        _ = gr.d2d.device.Release();
        _ = gr.d2d.context.Release();
        _ = gr.d2d.device11on12.Release();
        _ = gr.d2d.device11.Release();
        _ = gr.d2d.context11.Release();
        _ = gr.dwrite_factory.Release();
        for (gr.d2d.targets) |target| _ = target.Release();
        for (gr.d2d.swapbuffers11) |swapbuffer11| _ = swapbuffer11.Release();
        for (gr.cbv_srv_uav_gpu_heaps) |*heap| heap.*.deinit();
        for (gr.upload_memory_heaps) |*heap| heap.*.deinit();
        _ = gr.device.Release();
        _ = gr.cmdqueue.Release();
        _ = gr.swapchain.Release();
        _ = gr.frame_fence.Release();
        _ = gr.cmdlist.Release();
        for (gr.cmdallocs) |cmdalloc| _ = cmdalloc.Release();
        _ = gr.wic_factory.Release();
        gr.* = undefined;
    }

    pub fn beginFrame(gr: *GraphicsContext) void {
        assert(!gr.is_cmdlist_opened);
        const cmdalloc = gr.cmdallocs[gr.frame_index];
        hrPanicOnFail(cmdalloc.Reset());
        hrPanicOnFail(gr.cmdlist.Reset(cmdalloc, null));
        gr.is_cmdlist_opened = true;
        gr.cmdlist.SetDescriptorHeaps(
            1,
            &[_]*d3d12.IDescriptorHeap{gr.cbv_srv_uav_gpu_heaps[0].heap.?},
        );
        gr.cmdlist.RSSetViewports(1, &[_]d3d12.VIEWPORT{.{
            .TopLeftX = 0.0,
            .TopLeftY = 0.0,
            .Width = @intToFloat(f32, gr.viewport_width),
            .Height = @intToFloat(f32, gr.viewport_height),
            .MinDepth = 0.0,
            .MaxDepth = 1.0,
        }});
        gr.cmdlist.RSSetScissorRects(1, &[_]d3d12.RECT{.{
            .left = 0,
            .top = 0,
            .right = @intCast(c_long, gr.viewport_width),
            .bottom = @intCast(c_long, gr.viewport_height),
        }});
        gr.pipeline.current = .{ .index = 0, .generation = 0 };
    }

    pub fn endFrame(gr: *GraphicsContext) void {
        gr.flushGpuCommands();

        gr.frame_fence_counter += 1;
        hrPanicOnFail(gr.swapchain.Present(gr.present_interval, gr.present_flags));
        // TODO(mziulek):
        // Handle DXGI_ERROR_DEVICE_REMOVED and DXGI_ERROR_DEVICE_RESET codes here - we need to re-create
        // all resources in that case.
        // Take a look at:
        // https://github.com/microsoft/DirectML/blob/master/Samples/DirectMLSuperResolution/DeviceResources.cpp

        tracy.frameMark();
        hrPanicOnFail(gr.cmdqueue.Signal(gr.frame_fence, gr.frame_fence_counter));

        const gpu_frame_counter = gr.frame_fence.GetCompletedValue();
        if ((gr.frame_fence_counter - gpu_frame_counter) >= max_num_buffered_frames) {
            hrPanicOnFail(gr.frame_fence.SetEventOnCompletion(gpu_frame_counter + 1, gr.frame_fence_event));
            w.WaitForSingleObject(gr.frame_fence_event, w.INFINITE) catch unreachable;
        }

        gr.frame_index = (gr.frame_index + 1) % max_num_buffered_frames;
        gr.back_buffer_index = gr.swapchain.GetCurrentBackBufferIndex();

        // Reset current non-persistent heap (+1 because heap 0 is persistent)
        gr.cbv_srv_uav_gpu_heaps[gr.frame_index + 1].size = 0;
        gr.upload_memory_heaps[gr.frame_index].size = 0;

        for (gr.resources_to_release.items) |*res, i| {
            assert(res.counter > 0);
            res.counter -= 1;
            if (res.counter == 0) {
                _ = gr.releaseResource(res.resource);
                _ = gr.resources_to_release.swapRemove(i);
            }
        }
    }

    pub fn beginDraw2d(gr: *GraphicsContext) void {
        gr.flushGpuCommands();

        gr.d2d.device11on12.AcquireWrappedResources(
            &[_]*d3d11.IResource{gr.d2d.swapbuffers11[gr.back_buffer_index]},
            1,
        );
        gr.d2d.context.SetTarget(@ptrCast(*d2d1.IImage, gr.d2d.targets[gr.back_buffer_index]));
        gr.d2d.context.BeginDraw();
    }

    pub fn endDraw2d(gr: *GraphicsContext) void {
        var info_queue: *d3d12d.IInfoQueue = undefined;
        const mute_d2d_completely = true;
        if (enable_dx_debug) {
            // NOTE(mziulek): D2D1 is slow. It creates and destroys resources every frame. To see create/destroy
            // messages in debug output set 'mute_d2d_completely' to 'false'.
            hrPanicOnFail(gr.device.QueryInterface(&d3d12d.IID_IInfoQueue, @ptrCast(*?*anyopaque, &info_queue)));

            if (mute_d2d_completely) {
                info_queue.SetMuteDebugOutput(w.TRUE);
            } else {
                var filter: d3d12.INFO_QUEUE_FILTER = std.mem.zeroes(d3d12.INFO_QUEUE_FILTER);
                hrPanicOnFail(info_queue.PushStorageFilter(&filter));

                var hide = [_]d3d12.MESSAGE_ID{
                    .CLEARRENDERTARGETVIEW_MISMATCHINGCLEARVALUE,
                    .COMMAND_LIST_DRAW_VERTEX_BUFFER_STRIDE_TOO_SMALL,
                    .CREATEGRAPHICSPIPELINESTATE_DEPTHSTENCILVIEW_NOT_SET,
                };
                hrPanicOnFail(info_queue.AddStorageFilterEntries(&d3d12.INFO_QUEUE_FILTER{
                    .AllowList = .{
                        .NumCategories = 0,
                        .pCategoryList = null,
                        .NumSeverities = 0,
                        .pSeverityList = null,
                        .NumIDs = 0,
                        .pIDList = null,
                    },
                    .DenyList = .{
                        .NumCategories = 0,
                        .pCategoryList = null,
                        .NumSeverities = 0,
                        .pSeverityList = null,
                        .NumIDs = hide.len,
                        .pIDList = &hide,
                    },
                }));
            }
        }
        hrPanicOnFail(gr.d2d.context.EndDraw(null, null));

        gr.d2d.device11on12.ReleaseWrappedResources(
            &[_]*d3d11.IResource{gr.d2d.swapbuffers11[gr.back_buffer_index]},
            1,
        );
        gr.d2d.context11.Flush();

        if (enable_dx_debug) {
            if (mute_d2d_completely) {
                info_queue.SetMuteDebugOutput(w.FALSE);
            } else {
                info_queue.PopStorageFilter();
            }
            _ = info_queue.Release();
        }

        // Above calls will set back buffer state to PRESENT. We need to reflect this change
        // in 'resource_pool' by manually setting state.
        gr.resource_pool.editResource(gr.swapchain_buffers[gr.back_buffer_index]).*.state =
            d3d12.RESOURCE_STATE_PRESENT;
    }

    pub fn flushGpuCommands(gr: *GraphicsContext) void {
        if (gr.is_cmdlist_opened) {
            gr.flushResourceBarriers();
            hrPanicOnFail(gr.cmdlist.Close());
            gr.is_cmdlist_opened = false;
            gr.cmdqueue.ExecuteCommandLists(
                1,
                &[_]*d3d12.ICommandList{@ptrCast(*d3d12.ICommandList, gr.cmdlist)},
            );
        }
    }

    pub fn finishGpuCommands(gr: *GraphicsContext) void {
        gr.flushGpuCommands();

        gr.frame_fence_counter += 1;

        hrPanicOnFail(gr.cmdqueue.Signal(gr.frame_fence, gr.frame_fence_counter));
        hrPanicOnFail(gr.frame_fence.SetEventOnCompletion(gr.frame_fence_counter, gr.frame_fence_event));
        w.WaitForSingleObject(gr.frame_fence_event, w.INFINITE) catch unreachable;

        // Reset current non-persistent heap (+1 because heap 0 is persistent)
        gr.cbv_srv_uav_gpu_heaps[gr.frame_index + 1].size = 0;
        gr.upload_memory_heaps[gr.frame_index].size = 0;

        if (gr.resources_to_release.items.len > 0) {
            for (gr.resources_to_release.items) |res| {
                _ = gr.releaseResource(res.resource);
            }
            gr.resources_to_release.resize(0) catch unreachable;
        }
    }

    pub fn getBackBuffer(gr: GraphicsContext) struct {
        resource_handle: ResourceHandle,
        descriptor_handle: d3d12.CPU_DESCRIPTOR_HANDLE,
    } {
        return .{
            .resource_handle = gr.swapchain_buffers[gr.back_buffer_index],
            .descriptor_handle = .{
                .ptr = gr.rtv_heap.base.cpu_handle.ptr + gr.back_buffer_index * gr.rtv_heap.descriptor_size,
            },
        };
    }

    pub inline fn getResource(gr: GraphicsContext, handle: ResourceHandle) *d3d12.IResource {
        return gr.resource_pool.getResource(handle).raw.?;
    }

    pub fn getResourceSize(gr: GraphicsContext, handle: ResourceHandle) u64 {
        if (gr.resource_pool.isResourceValid(handle)) {
            const resource = gr.resource_pool.getResource(handle);
            assert(resource.desc.Dimension == .BUFFER);
            return resource.desc.Width;
        }
        return 0;
    }

    pub fn getResourceDesc(gr: GraphicsContext, handle: ResourceHandle) d3d12.RESOURCE_DESC {
        const resource = gr.resource_pool.getResource(handle);
        return resource.desc;
    }

    pub fn createCommittedResource(
        gr: *GraphicsContext,
        heap_type: d3d12.HEAP_TYPE,
        heap_flags: d3d12.HEAP_FLAGS,
        desc: *const d3d12.RESOURCE_DESC,
        initial_state: d3d12.RESOURCE_STATES,
        clear_value: ?*const d3d12.CLEAR_VALUE,
    ) HResultError!ResourceHandle {
        const resource = blk: {
            var resource: *d3d12.IResource = undefined;
            try hrErrorOnFail(gr.device.CreateCommittedResource(
                &d3d12.HEAP_PROPERTIES.initType(heap_type),
                heap_flags,
                desc,
                initial_state,
                clear_value,
                &d3d12.IID_IResource,
                @ptrCast(*?*anyopaque, &resource),
            ));
            break :blk resource;
        };
        return gr.resource_pool.addResource(resource, initial_state);
    }

    pub fn releaseResource(gr: *GraphicsContext, handle: ResourceHandle) u32 {
        if (gr.resource_pool.isResourceValid(handle)) {
            var resource = gr.resource_pool.editResource(handle);
            const refcount = resource.raw.?.Release();
            if (refcount == 0) {
                resource.* = .{
                    .raw = null,
                    .state = d3d12.RESOURCE_STATE_COMMON,
                    .desc = d3d12.RESOURCE_DESC.initBuffer(0),
                };
            }
            return refcount;
        }
        return 0;
    }

    pub fn releaseResourceDeferred(gr: *GraphicsContext, handle: ResourceHandle) void {
        // TODO(mziulek): Does this make sense? Is there non-growing container?
        assert(gr.resources_to_release.items.len < gr.resources_to_release.capacity);

        gr.resources_to_release.appendAssumeCapacity(.{ .resource = handle, .counter = max_num_buffered_frames + 2 });
    }

    pub fn flushResourceBarriers(gr: *GraphicsContext) void {
        if (gr.num_transition_resource_barriers > 0) {
            var d3d12_barriers: [max_num_buffered_resource_barriers]d3d12.RESOURCE_BARRIER = undefined;

            var num_valid_barriers: u32 = 0;
            var barrier_index: u32 = 0;
            while (barrier_index < gr.num_transition_resource_barriers) : (barrier_index += 1) {
                const barrier = &gr.transition_resource_barriers[barrier_index];

                if (gr.resource_pool.isResourceValid(barrier.resource)) {
                    d3d12_barriers[num_valid_barriers] = .{
                        .Type = .TRANSITION,
                        .Flags = d3d12.RESOURCE_BARRIER_FLAG_NONE,
                        .u = .{
                            .Transition = .{
                                .pResource = gr.getResource(barrier.resource),
                                .Subresource = d3d12.RESOURCE_BARRIER_ALL_SUBRESOURCES,
                                .StateBefore = barrier.state_before,
                                .StateAfter = barrier.state_after,
                            },
                        },
                    };
                    num_valid_barriers += 1;
                }
            }
            if (num_valid_barriers > 0) {
                gr.cmdlist.ResourceBarrier(num_valid_barriers, &d3d12_barriers);
            }
            gr.num_transition_resource_barriers = 0;
        }
    }

    pub fn addTransitionBarrier(
        gr: *GraphicsContext,
        handle: ResourceHandle,
        state_after: d3d12.RESOURCE_STATES,
    ) void {
        var resource = gr.resource_pool.editResource(handle);

        if (state_after != resource.state) {
            if (gr.num_transition_resource_barriers >= gr.transition_resource_barriers.len) {
                gr.flushResourceBarriers();
            }
            gr.transition_resource_barriers[gr.num_transition_resource_barriers] = .{
                .resource = handle,
                .state_before = resource.state,
                .state_after = state_after,
            };
            gr.num_transition_resource_barriers += 1;
            resource.*.state = state_after;
        }
    }

    pub fn createGraphicsShaderPipeline(
        gr: *GraphicsContext,
        arena: std.mem.Allocator,
        pso_desc: *d3d12.GRAPHICS_PIPELINE_STATE_DESC,
        vs_cso_path: ?[]const u8,
        ps_cso_path: ?[]const u8,
    ) PipelineHandle {
        return createGraphicsShaderPipelineVsGsPs(gr, arena, pso_desc, vs_cso_path, null, ps_cso_path);
    }

    pub fn createGraphicsShaderPipelineVsGsPs(
        gr: *GraphicsContext,
        arena: std.mem.Allocator,
        pso_desc: *d3d12.GRAPHICS_PIPELINE_STATE_DESC,
        vs_cso_path: ?[]const u8,
        gs_cso_path: ?[]const u8,
        ps_cso_path: ?[]const u8,
    ) PipelineHandle {
        return createGraphicsShaderPipelineRsVsGsPs(gr, arena, pso_desc, null, vs_cso_path, gs_cso_path, ps_cso_path);
    }

    pub fn createGraphicsShaderPipelineRsVsGsPs(
        gr: *GraphicsContext,
        arena: std.mem.Allocator,
        pso_desc: *d3d12.GRAPHICS_PIPELINE_STATE_DESC,
        root_signature: ?*d3d12.IRootSignature,
        vs_cso_path: ?[]const u8,
        gs_cso_path: ?[]const u8,
        ps_cso_path: ?[]const u8,
    ) PipelineHandle {
        const tracy_zone = tracy.zone(@src(), 1);
        defer tracy_zone.end();

        if (vs_cso_path) |path| {
            const vs_file = std.fs.cwd().openFile(path, .{}) catch unreachable;
            defer vs_file.close();
            const vs_code = vs_file.reader().readAllAlloc(arena, 256 * 1024) catch unreachable;
            pso_desc.VS = .{ .pShaderBytecode = vs_code.ptr, .BytecodeLength = vs_code.len };
        } else {
            assert(pso_desc.VS.pShaderBytecode != null);
        }

        if (gs_cso_path) |path| {
            const gs_file = std.fs.cwd().openFile(path, .{}) catch unreachable;
            defer gs_file.close();
            const gs_code = gs_file.reader().readAllAlloc(arena, 256 * 1024) catch unreachable;
            pso_desc.GS = .{ .pShaderBytecode = gs_code.ptr, .BytecodeLength = gs_code.len };
        }

        if (ps_cso_path) |path| {
            const ps_file = std.fs.cwd().openFile(path, .{}) catch unreachable;
            defer ps_file.close();
            const ps_code = ps_file.reader().readAllAlloc(arena, 256 * 1024) catch unreachable;
            pso_desc.PS = .{ .pShaderBytecode = ps_code.ptr, .BytecodeLength = ps_code.len };
        } else {
            assert(pso_desc.PS.pShaderBytecode != null);
        }

        const hash = compute_hash: {
            var hasher = std.hash.Adler32.init();
            hasher.update(
                @ptrCast([*]const u8, pso_desc.VS.pShaderBytecode.?)[0..pso_desc.VS.BytecodeLength],
            );
            if (pso_desc.GS.pShaderBytecode != null) {
                hasher.update(
                    @ptrCast([*]const u8, pso_desc.GS.pShaderBytecode.?)[0..pso_desc.GS.BytecodeLength],
                );
            }
            hasher.update(
                @ptrCast([*]const u8, pso_desc.PS.pShaderBytecode.?)[0..pso_desc.PS.BytecodeLength],
            );
            hasher.update(std.mem.asBytes(&pso_desc.BlendState));
            hasher.update(std.mem.asBytes(&pso_desc.SampleMask));
            hasher.update(std.mem.asBytes(&pso_desc.RasterizerState));
            hasher.update(std.mem.asBytes(&pso_desc.DepthStencilState));
            hasher.update(std.mem.asBytes(&pso_desc.IBStripCutValue));
            hasher.update(std.mem.asBytes(&pso_desc.PrimitiveTopologyType));
            hasher.update(std.mem.asBytes(&pso_desc.NumRenderTargets));
            hasher.update(std.mem.asBytes(&pso_desc.RTVFormats));
            hasher.update(std.mem.asBytes(&pso_desc.DSVFormat));
            hasher.update(std.mem.asBytes(&pso_desc.SampleDesc));
            // We don't support Stream Output.
            assert(pso_desc.StreamOutput.pSODeclaration == null);
            hasher.update(std.mem.asBytes(&pso_desc.InputLayout.NumElements));
            if (pso_desc.InputLayout.pInputElementDescs) |elements| {
                var i: u32 = 0;
                while (i < pso_desc.InputLayout.NumElements) : (i += 1) {
                    // TODO(mziulek): We ignore 'SemanticName' field here.
                    hasher.update(std.mem.asBytes(&elements[i].Format));
                    hasher.update(std.mem.asBytes(&elements[i].InputSlot));
                    hasher.update(std.mem.asBytes(&elements[i].AlignedByteOffset));
                    hasher.update(std.mem.asBytes(&elements[i].InputSlotClass));
                    hasher.update(std.mem.asBytes(&elements[i].InstanceDataStepRate));
                }
            }
            break :compute_hash hasher.final();
        };
        std.log.info("[graphics] Graphics pipeline hash: {d}", .{hash});

        if (gr.pipeline.map.contains(hash)) {
            std.log.info("[graphics] Graphics pipeline cache hit detected.", .{});
            const handle = gr.pipeline.map.getEntry(hash).?.value_ptr.*;
            _ = incrementPipelineRefcount(gr.*, handle);
            return handle;
        }

        const rs = blk: {
            if (root_signature) |rs| {
                break :blk rs;
            } else {
                var rs: *d3d12.IRootSignature = undefined;
                hrPanicOnFail(gr.device.CreateRootSignature(
                    0,
                    pso_desc.VS.pShaderBytecode.?,
                    pso_desc.VS.BytecodeLength,
                    &d3d12.IID_IRootSignature,
                    @ptrCast(*?*anyopaque, &rs),
                ));
                break :blk rs;
            }
        };

        pso_desc.pRootSignature = rs;

        const pso = blk: {
            var pso: *d3d12.IPipelineState = undefined;
            hrPanicOnFail(gr.device.CreateGraphicsPipelineState(
                pso_desc,
                &d3d12.IID_IPipelineState,
                @ptrCast(*?*anyopaque, &pso),
            ));
            break :blk pso;
        };

        const handle = gr.pipeline.pool.addPipeline(pso, rs, .Graphics);
        gr.pipeline.map.putAssumeCapacity(hash, handle);
        return handle;
    }

    pub fn createMeshShaderPipeline(
        gr: *GraphicsContext,
        arena: std.mem.Allocator,
        pso_desc: *d3d12.MESH_SHADER_PIPELINE_STATE_DESC,
        as_cso_path: ?[]const u8,
        ms_cso_path: ?[]const u8,
        ps_cso_path: ?[]const u8,
    ) PipelineHandle {
        const tracy_zone = tracy.zone(@src(), 1);
        defer tracy_zone.end();

        if (as_cso_path) |path| {
            const as_file = std.fs.cwd().openFile(path, .{}) catch unreachable;
            defer as_file.close();
            const as_code = as_file.reader().readAllAlloc(arena, 256 * 1024) catch unreachable;
            pso_desc.AS = .{ .pShaderBytecode = as_code.ptr, .BytecodeLength = as_code.len };
        }

        if (ms_cso_path) |path| {
            const ms_file = std.fs.cwd().openFile(path, .{}) catch unreachable;
            defer ms_file.close();
            const ms_code = ms_file.reader().readAllAlloc(arena, 256 * 1024) catch unreachable;
            pso_desc.MS = .{ .pShaderBytecode = ms_code.ptr, .BytecodeLength = ms_code.len };
        } else {
            assert(pso_desc.MS.pShaderBytecode != null);
        }

        if (ps_cso_path) |path| {
            const ps_file = std.fs.cwd().openFile(path, .{}) catch unreachable;
            defer ps_file.close();
            const ps_code = ps_file.reader().readAllAlloc(arena, 256 * 1024) catch unreachable;
            pso_desc.PS = .{ .pShaderBytecode = ps_code.ptr, .BytecodeLength = ps_code.len };
        } else {
            assert(pso_desc.PS.pShaderBytecode != null);
        }

        const hash = compute_hash: {
            var hasher = std.hash.Adler32.init();
            hasher.update(
                @ptrCast([*]const u8, pso_desc.MS.pShaderBytecode.?)[0..pso_desc.MS.BytecodeLength],
            );
            if (pso_desc.AS.pShaderBytecode != null) {
                hasher.update(
                    @ptrCast([*]const u8, pso_desc.AS.pShaderBytecode.?)[0..pso_desc.AS.BytecodeLength],
                );
            }
            hasher.update(
                @ptrCast([*]const u8, pso_desc.PS.pShaderBytecode.?)[0..pso_desc.PS.BytecodeLength],
            );
            hasher.update(std.mem.asBytes(&pso_desc.BlendState));
            hasher.update(std.mem.asBytes(&pso_desc.SampleMask));
            hasher.update(std.mem.asBytes(&pso_desc.RasterizerState));
            hasher.update(std.mem.asBytes(&pso_desc.DepthStencilState));
            hasher.update(std.mem.asBytes(&pso_desc.PrimitiveTopologyType));
            hasher.update(std.mem.asBytes(&pso_desc.NumRenderTargets));
            hasher.update(std.mem.asBytes(&pso_desc.RTVFormats));
            hasher.update(std.mem.asBytes(&pso_desc.DSVFormat));
            hasher.update(std.mem.asBytes(&pso_desc.SampleDesc));
            break :compute_hash hasher.final();
        };
        std.log.info("[graphics] Mesh shader pipeline hash: {d}", .{hash});

        if (gr.pipeline.map.contains(hash)) {
            std.log.info("[graphics] Mesh shader pipeline cache hit detected.", .{});
            const handle = gr.pipeline.map.getEntry(hash).?.value_ptr.*;
            _ = incrementPipelineRefcount(gr.*, handle);
            return handle;
        }

        const rs = blk: {
            var rs: *d3d12.IRootSignature = undefined;
            hrPanicOnFail(gr.device.CreateRootSignature(
                0,
                pso_desc.MS.pShaderBytecode.?,
                pso_desc.MS.BytecodeLength,
                &d3d12.IID_IRootSignature,
                @ptrCast(*?*anyopaque, &rs),
            ));
            break :blk rs;
        };

        pso_desc.pRootSignature = rs;

        const pso = blk: {
            var stream = d3d12.PIPELINE_MESH_STATE_STREAM.init(pso_desc.*);
            var pso: *d3d12.IPipelineState = undefined;
            hrPanicOnFail(gr.device.CreatePipelineState(
                &d3d12.PIPELINE_STATE_STREAM_DESC{
                    .SizeInBytes = @sizeOf(@TypeOf(stream)),
                    .pPipelineStateSubobjectStream = &stream,
                },
                &d3d12.IID_IPipelineState,
                @ptrCast(*?*anyopaque, &pso),
            ));
            break :blk pso;
        };

        const handle = gr.pipeline.pool.addPipeline(pso, rs, .Graphics);
        gr.pipeline.map.putAssumeCapacity(hash, handle);
        return handle;
    }

    pub fn createComputeShaderPipeline(
        gr: *GraphicsContext,
        arena: std.mem.Allocator,
        pso_desc: *d3d12.COMPUTE_PIPELINE_STATE_DESC,
        cs_cso_path: ?[]const u8,
    ) PipelineHandle {
        const tracy_zone = tracy.zone(@src(), 1);
        defer tracy_zone.end();

        if (cs_cso_path) |path| {
            const cs_file = std.fs.cwd().openFile(path, .{}) catch unreachable;
            defer cs_file.close();
            const cs_code = cs_file.reader().readAllAlloc(arena, 256 * 1024) catch unreachable;
            pso_desc.CS = .{ .pShaderBytecode = cs_code.ptr, .BytecodeLength = cs_code.len };
        } else {
            assert(pso_desc.CS.pShaderBytecode != null);
        }

        const hash = compute_hash: {
            var hasher = std.hash.Adler32.init();
            hasher.update(
                @ptrCast([*]const u8, pso_desc.CS.pShaderBytecode.?)[0..pso_desc.CS.BytecodeLength],
            );
            break :compute_hash hasher.final();
        };
        std.log.info("[graphics] Compute pipeline hash: {d}", .{hash});

        if (gr.pipeline.map.contains(hash)) {
            std.log.info("[graphics] Compute pipeline hit detected.", .{});
            const handle = gr.pipeline.map.getEntry(hash).?.value_ptr.*;
            _ = incrementPipelineRefcount(gr.*, handle);
            return handle;
        }

        const rs = blk: {
            var rs: *d3d12.IRootSignature = undefined;
            hrPanicOnFail(gr.device.CreateRootSignature(
                0,
                pso_desc.CS.pShaderBytecode.?,
                pso_desc.CS.BytecodeLength,
                &d3d12.IID_IRootSignature,
                @ptrCast(*?*anyopaque, &rs),
            ));
            break :blk rs;
        };

        pso_desc.pRootSignature = rs;

        const pso = blk: {
            var pso: *d3d12.IPipelineState = undefined;
            hrPanicOnFail(gr.device.CreateComputePipelineState(
                pso_desc,
                &d3d12.IID_IPipelineState,
                @ptrCast(*?*anyopaque, &pso),
            ));
            break :blk pso;
        };

        const handle = gr.pipeline.pool.addPipeline(pso, rs, .Compute);
        gr.pipeline.map.putAssumeCapacity(hash, handle);
        return handle;
    }

    pub fn setCurrentPipeline(gr: *GraphicsContext, pipeline_handle: PipelineHandle) void {
        assert(gr.is_cmdlist_opened);
        const pipeline = gr.pipeline.pool.getPipeline(pipeline_handle);

        if (pipeline_handle.index == gr.pipeline.current.index and
            pipeline_handle.generation == gr.pipeline.current.generation)
        {
            return;
        }

        gr.cmdlist.SetPipelineState(pipeline.pso.?);
        switch (pipeline.ptype.?) {
            .Graphics => gr.cmdlist.SetGraphicsRootSignature(pipeline.rs.?),
            .Compute => gr.cmdlist.SetComputeRootSignature(pipeline.rs.?),
        }

        gr.pipeline.current = pipeline_handle;
    }

    pub fn incrementPipelineRefcount(gr: GraphicsContext, handle: PipelineHandle) u32 {
        const pipeline = gr.pipeline.pool.getPipeline(handle);
        const refcount = pipeline.pso.?.AddRef();
        _ = pipeline.rs.?.AddRef();
        return refcount;
    }

    pub fn releasePipeline(gr: *GraphicsContext, handle: PipelineHandle) u32 {
        if (!gr.pipeline.pool.isPipelineValid(handle)) {
            return 0;
        }
        var pipeline = gr.pipeline.pool.editPipeline(handle);

        const refcount = pipeline.pso.?.Release();
        _ = pipeline.rs.?.Release();

        if (refcount == 0) {
            const hash_to_delete = blk: {
                var it = gr.pipeline.map.iterator();
                while (it.next()) |kv| {
                    if (kv.value_ptr.*.index == handle.index and
                        kv.value_ptr.*.generation == handle.generation)
                    {
                        break :blk kv.key_ptr.*;
                    }
                }
                unreachable;
            };
            _ = gr.pipeline.map.remove(hash_to_delete);
            pipeline.* = .{ .pso = null, .rs = null, .ptype = null };
        }
        return refcount;
    }

    pub fn allocateUploadMemory(
        gr: *GraphicsContext,
        comptime T: type,
        num_elements: u32,
    ) struct { cpu_slice: []T, gpu_base: d3d12.GPU_VIRTUAL_ADDRESS } {
        assert(num_elements > 0);
        const size = num_elements * @sizeOf(T);
        var memory = gr.upload_memory_heaps[gr.frame_index].allocate(size);
        if (memory.cpu_slice == null or memory.gpu_base == null) {
            std.log.info("[graphics] Upload memory exhausted - waiting for a GPU... (cmdlist state is lost).", .{});

            gr.finishGpuCommands();
            gr.beginFrame();

            memory = gr.upload_memory_heaps[gr.frame_index].allocate(size);
        }
        return .{
            .cpu_slice = std.mem.bytesAsSlice(T, @alignCast(@alignOf(T), memory.cpu_slice.?)),
            .gpu_base = memory.gpu_base.?,
        };
    }

    pub fn allocateUploadBufferRegion(
        gr: *GraphicsContext,
        comptime T: type,
        num_elements: u32,
    ) struct { cpu_slice: []T, buffer: *d3d12.IResource, buffer_offset: u64 } {
        assert(num_elements > 0);
        const size = num_elements * @sizeOf(T);
        const memory = gr.allocateUploadMemory(T, num_elements);
        const aligned_size = (size + (GpuMemoryHeap.alloc_alignment - 1)) & ~(GpuMemoryHeap.alloc_alignment - 1);
        return .{
            .cpu_slice = memory.cpu_slice,
            .buffer = gr.upload_memory_heaps[gr.frame_index].heap,
            .buffer_offset = gr.upload_memory_heaps[gr.frame_index].size - aligned_size,
        };
    }

    pub fn allocateCpuDescriptors(
        gr: *GraphicsContext,
        dtype: d3d12.DESCRIPTOR_HEAP_TYPE,
        num: u32,
    ) d3d12.CPU_DESCRIPTOR_HANDLE {
        assert(num > 0);
        switch (dtype) {
            .CBV_SRV_UAV => {
                assert(gr.cbv_srv_uav_cpu_heap.size_temp == 0);
                return gr.cbv_srv_uav_cpu_heap.allocateDescriptors(num).cpu_handle;
            },
            .RTV => {
                assert(gr.rtv_heap.size_temp == 0);
                return gr.rtv_heap.allocateDescriptors(num).cpu_handle;
            },
            .DSV => {
                assert(gr.dsv_heap.size_temp == 0);
                return gr.dsv_heap.allocateDescriptors(num).cpu_handle;
            },
            .SAMPLER => unreachable,
        }
    }

    pub fn allocateTempCpuDescriptors(
        gr: *GraphicsContext,
        dtype: d3d12.DESCRIPTOR_HEAP_TYPE,
        num: u32,
    ) d3d12.CPU_DESCRIPTOR_HANDLE {
        assert(num > 0);
        var dheap = switch (dtype) {
            .CBV_SRV_UAV => &gr.cbv_srv_uav_cpu_heap,
            .RTV => &gr.rtv_heap,
            .DSV => &gr.dsv_heap,
            .SAMPLER => unreachable,
        };
        const handle = dheap.allocateDescriptors(num).cpu_handle;
        dheap.size_temp += num;
        return handle;
    }

    pub fn deallocateAllTempCpuDescriptors(gr: *GraphicsContext, dtype: d3d12.DESCRIPTOR_HEAP_TYPE) void {
        var dheap = switch (dtype) {
            .CBV_SRV_UAV => &gr.cbv_srv_uav_cpu_heap,
            .RTV => &gr.rtv_heap,
            .DSV => &gr.dsv_heap,
            .SAMPLER => unreachable,
        };
        assert(dheap.size_temp > 0);
        assert(dheap.size_temp <= dheap.size);
        dheap.size -= dheap.size_temp;
        dheap.size_temp = 0;
    }

    pub inline fn allocateGpuDescriptors(gr: *GraphicsContext, num_descriptors: u32) Descriptor {
        // Allocate non-persistent descriptors
        return gr.cbv_srv_uav_gpu_heaps[gr.frame_index + 1].allocateDescriptors(num_descriptors);
    }

    pub fn allocatePersistentGpuDescriptors(gr: *GraphicsContext, num_descriptors: u32) PersistentDescriptor {
        // Allocate descriptors from persistent heap (heap 0)
        const index = gr.cbv_srv_uav_gpu_heaps[0].size;
        const base = gr.cbv_srv_uav_gpu_heaps[0].allocateDescriptors(num_descriptors);
        return .{
            .cpu_handle = base.cpu_handle,
            .gpu_handle = base.gpu_handle,
            .index = index,
        };
    }

    pub inline fn reserveGpuDescriptorHeaps(gr: *GraphicsContext, num_descriptors: u32) PersistentDescriptorHeap {
        return PersistentDescriptorHeap.reserve(gr, num_descriptors);
    }

    pub fn copyDescriptorsToGpuHeap(
        gr: *GraphicsContext,
        num: u32,
        src_base_handle: d3d12.CPU_DESCRIPTOR_HANDLE,
    ) d3d12.GPU_DESCRIPTOR_HANDLE {
        const base = gr.allocateGpuDescriptors(num);
        gr.device.CopyDescriptorsSimple(num, base.cpu_handle, src_base_handle, .CBV_SRV_UAV);
        return base.gpu_handle;
    }

    pub fn updateTex2dSubresource(
        gr: *GraphicsContext,
        texture: ResourceHandle,
        subresource: u32,
        data: []const u8,
        row_pitch: u32,
    ) void {
        assert(gr.is_cmdlist_opened);
        const resource = gr.resource_pool.getResource(texture);
        assert(resource.desc.Dimension == .TEXTURE2D);

        var layout: [1]d3d12.PLACED_SUBRESOURCE_FOOTPRINT = undefined;
        var required_size: u64 = undefined;
        gr.device.GetCopyableFootprints(
            &resource.desc,
            subresource,
            layout.len,
            0,
            &layout,
            null,
            null,
            &required_size,
        );

        const upload = gr.allocateUploadBufferRegion(u8, @intCast(u32, required_size));
        layout[0].Offset = upload.buffer_offset;

        const pixel_size = resource.desc.Format.pixelSizeInBytes();
        var y: u32 = 0;
        while (y < layout[0].Footprint.Height) : (y += 1) {
            var x: u32 = 0;
            while (x < layout[0].Footprint.Width * pixel_size) : (x += 1) {
                upload.cpu_slice[y * layout[0].Footprint.RowPitch + x] = data[y * row_pitch + x];
            }
        }

        gr.addTransitionBarrier(texture, d3d12.RESOURCE_STATE_COPY_DEST);
        gr.flushResourceBarriers();

        gr.cmdlist.CopyTextureRegion(&d3d12.TEXTURE_COPY_LOCATION{
            .pResource = gr.getResource(texture),
            .Type = .SUBRESOURCE_INDEX,
            .u = .{
                .SubresourceIndex = subresource,
            },
        }, 0, 0, 0, &d3d12.TEXTURE_COPY_LOCATION{
            .pResource = upload.buffer,
            .Type = .PLACED_FOOTPRINT,
            .u = .{
                .PlacedFootprint = layout[0],
            },
        }, null);
    }

    pub fn createAndUploadTex2dFromFile(
        gr: *GraphicsContext,
        path: []const u8,
        params: struct {
            num_mip_levels: u32 = 0,
            texture_flags: d3d12.RESOURCE_FLAGS = d3d12.RESOURCE_FLAG_NONE,
            //force_num_components = 0,
        },
    ) HResultError!ResourceHandle {
        assert(gr.is_cmdlist_opened);

        // TODO(mziulek): Hardcoded array size. Make it more robust.
        var path_u16: [300]u16 = undefined;
        assert(path.len < path_u16.len - 1);
        const path_len = std.unicode.utf8ToUtf16Le(path_u16[0..], path) catch unreachable;
        path_u16[path_len] = 0;

        const bmp_decoder = blk: {
            var maybe_bmp_decoder: ?*wic.IBitmapDecoder = undefined;
            hrPanicOnFail(gr.wic_factory.CreateDecoderFromFilename(
                @ptrCast(w.LPCWSTR, &path_u16),
                null,
                w.GENERIC_READ,
                .MetadataCacheOnDemand,
                &maybe_bmp_decoder,
            ));
            break :blk maybe_bmp_decoder.?;
        };
        defer _ = bmp_decoder.Release();

        const bmp_frame = blk: {
            var maybe_bmp_frame: ?*wic.IBitmapFrameDecode = null;
            hrPanicOnFail(bmp_decoder.GetFrame(0, &maybe_bmp_frame));
            break :blk maybe_bmp_frame.?;
        };
        defer _ = bmp_frame.Release();

        const pixel_format = blk: {
            var pixel_format: w.GUID = undefined;
            hrPanicOnFail(bmp_frame.GetPixelFormat(&pixel_format));
            break :blk pixel_format;
        };

        const eql = std.mem.eql;
        const asBytes = std.mem.asBytes;
        const num_components: u32 = blk: {
            if (eql(u8, asBytes(&pixel_format), asBytes(&wic.GUID_PixelFormat24bppRGB))) break :blk 4;
            if (eql(u8, asBytes(&pixel_format), asBytes(&wic.GUID_PixelFormat32bppRGB))) break :blk 4;
            if (eql(u8, asBytes(&pixel_format), asBytes(&wic.GUID_PixelFormat32bppRGBA))) break :blk 4;
            if (eql(u8, asBytes(&pixel_format), asBytes(&wic.GUID_PixelFormat32bppPRGBA))) break :blk 4;

            if (eql(u8, asBytes(&pixel_format), asBytes(&wic.GUID_PixelFormat24bppBGR))) break :blk 4;
            if (eql(u8, asBytes(&pixel_format), asBytes(&wic.GUID_PixelFormat32bppBGR))) break :blk 4;
            if (eql(u8, asBytes(&pixel_format), asBytes(&wic.GUID_PixelFormat32bppBGRA))) break :blk 4;
            if (eql(u8, asBytes(&pixel_format), asBytes(&wic.GUID_PixelFormat32bppPBGRA))) break :blk 4;

            if (eql(u8, asBytes(&pixel_format), asBytes(&wic.GUID_PixelFormat8bppGray))) break :blk 1;
            if (eql(u8, asBytes(&pixel_format), asBytes(&wic.GUID_PixelFormat8bppAlpha))) break :blk 1;

            unreachable;
        };

        const wic_format = if (num_components == 1)
            &wic.GUID_PixelFormat8bppGray
        else
            &wic.GUID_PixelFormat32bppRGBA;

        const dxgi_format = if (num_components == 1) dxgi.FORMAT.R8_UNORM else dxgi.FORMAT.R8G8B8A8_UNORM;

        const image_conv = blk: {
            var maybe_image_conv: ?*wic.IFormatConverter = null;
            hrPanicOnFail(gr.wic_factory.CreateFormatConverter(&maybe_image_conv));
            break :blk maybe_image_conv.?;
        };
        defer _ = image_conv.Release();

        hrPanicOnFail(image_conv.Initialize(
            @ptrCast(*wic.IBitmapSource, bmp_frame),
            wic_format,
            .None,
            null,
            0.0,
            .Custom,
        ));
        const image_wh = blk: {
            var width: u32 = undefined;
            var height: u32 = undefined;
            hrPanicOnFail(image_conv.GetSize(&width, &height));
            break :blk .{ .w = width, .h = height };
        };
        const texture = try gr.createCommittedResource(
            .DEFAULT,
            d3d12.HEAP_FLAG_NONE,
            &blk: {
                var desc = d3d12.RESOURCE_DESC.initTex2d(dxgi_format, image_wh.w, image_wh.h, params.num_mip_levels);
                desc.Flags = params.texture_flags;
                break :blk desc;
            },
            d3d12.RESOURCE_STATE_COPY_DEST,
            null,
        );

        const desc = gr.getResource(texture).GetDesc();

        var layout: [1]d3d12.PLACED_SUBRESOURCE_FOOTPRINT = undefined;
        var required_size: u64 = undefined;
        gr.device.GetCopyableFootprints(&desc, 0, 1, 0, &layout, null, null, &required_size);

        const upload = gr.allocateUploadBufferRegion(u8, @intCast(u32, required_size));
        layout[0].Offset = upload.buffer_offset;

        hrPanicOnFail(image_conv.CopyPixels(
            null,
            layout[0].Footprint.RowPitch,
            layout[0].Footprint.RowPitch * layout[0].Footprint.Height,
            upload.cpu_slice.ptr,
        ));

        gr.cmdlist.CopyTextureRegion(&d3d12.TEXTURE_COPY_LOCATION{
            .pResource = gr.getResource(texture),
            .Type = .SUBRESOURCE_INDEX,
            .u = .{ .SubresourceIndex = 0 },
        }, 0, 0, 0, &d3d12.TEXTURE_COPY_LOCATION{
            .pResource = upload.buffer,
            .Type = .PLACED_FOOTPRINT,
            .u = .{ .PlacedFootprint = layout[0] },
        }, null);

        return texture;
    }
};

pub const GuiContext = struct {
    font: ResourceHandle,
    font_srv: d3d12.CPU_DESCRIPTOR_HANDLE,
    pipeline: PipelineHandle,
    vb: [GraphicsContext.max_num_buffered_frames]ResourceHandle,
    ib: [GraphicsContext.max_num_buffered_frames]ResourceHandle,
    vb_cpu_addr: [GraphicsContext.max_num_buffered_frames][]align(8) u8,
    ib_cpu_addr: [GraphicsContext.max_num_buffered_frames][]align(8) u8,

    pub fn init(arena: std.mem.Allocator, gr: *GraphicsContext, num_msaa_samples: u32) GuiContext {
        assert(gr.is_cmdlist_opened);
        assert(c.igGetCurrentContext() != null);

        const io = c.igGetIO().?;

        _ = c.ImFontAtlas_AddFontFromFileTTF(io.*.Fonts, "content/Roboto-Medium.ttf", 25.0, null, null);
        const font_info = blk: {
            var pp: [*c]u8 = undefined;
            var ww: i32 = undefined;
            var hh: i32 = undefined;
            c.ImFontAtlas_GetTexDataAsRGBA32(io.*.Fonts, &pp, &ww, &hh, null);
            break :blk .{
                .pixels = pp[0..@intCast(usize, ww * hh * 4)],
                .width = @intCast(u32, ww),
                .height = @intCast(u32, hh),
            };
        };

        const font = gr.createCommittedResource(
            .DEFAULT,
            d3d12.HEAP_FLAG_NONE,
            &d3d12.RESOURCE_DESC.initTex2d(.R8G8B8A8_UNORM, font_info.width, font_info.height, 1),
            d3d12.RESOURCE_STATE_COPY_DEST,
            null,
        ) catch |err| hrPanic(err);

        gr.updateTex2dSubresource(font, 0, font_info.pixels, font_info.width * 4);
        gr.addTransitionBarrier(font, d3d12.RESOURCE_STATE_PIXEL_SHADER_RESOURCE);

        const font_srv = gr.allocateCpuDescriptors(.CBV_SRV_UAV, 1);
        gr.device.CreateShaderResourceView(gr.getResource(font), null, font_srv);

        const pipeline = blk: {
            const input_layout_desc = [_]d3d12.INPUT_ELEMENT_DESC{
                d3d12.INPUT_ELEMENT_DESC.init("POSITION", 0, .R32G32_FLOAT, 0, 0, .PER_VERTEX_DATA, 0),
                d3d12.INPUT_ELEMENT_DESC.init("_Uv", 0, .R32G32_FLOAT, 0, 8, .PER_VERTEX_DATA, 0),
                d3d12.INPUT_ELEMENT_DESC.init("_Color", 0, .R8G8B8A8_UNORM, 0, 16, .PER_VERTEX_DATA, 0),
            };
            var pso_desc = d3d12.GRAPHICS_PIPELINE_STATE_DESC.initDefault();
            pso_desc.RasterizerState.CullMode = .NONE;
            pso_desc.DepthStencilState.DepthEnable = w.FALSE;
            pso_desc.BlendState.RenderTarget[0].BlendEnable = w.TRUE;
            pso_desc.BlendState.RenderTarget[0].SrcBlend = .SRC_ALPHA;
            pso_desc.BlendState.RenderTarget[0].DestBlend = .INV_SRC_ALPHA;
            pso_desc.BlendState.RenderTarget[0].BlendOp = .ADD;
            pso_desc.BlendState.RenderTarget[0].SrcBlendAlpha = .INV_SRC_ALPHA;
            pso_desc.BlendState.RenderTarget[0].DestBlendAlpha = .ZERO;
            pso_desc.BlendState.RenderTarget[0].BlendOpAlpha = .ADD;
            pso_desc.InputLayout = .{
                .pInputElementDescs = &input_layout_desc,
                .NumElements = input_layout_desc.len,
            };
            pso_desc.RTVFormats[0] = .R8G8B8A8_UNORM;
            pso_desc.NumRenderTargets = 1;
            pso_desc.BlendState.RenderTarget[0].RenderTargetWriteMask = 0xf;
            pso_desc.PrimitiveTopologyType = .TRIANGLE;
            pso_desc.SampleDesc = .{ .Count = num_msaa_samples, .Quality = 0 };
            break :blk gr.createGraphicsShaderPipeline(
                arena,
                &pso_desc,
                "content/shaders/imgui.vs.cso",
                "content/shaders/imgui.ps.cso",
            );
        };
        return GuiContext{
            .font = font,
            .font_srv = font_srv,
            .pipeline = pipeline,
            .vb = [_]ResourceHandle{.{ .index = 0, .generation = 0 }} ** GraphicsContext.max_num_buffered_frames,
            .ib = [_]ResourceHandle{.{ .index = 0, .generation = 0 }} ** GraphicsContext.max_num_buffered_frames,
            .vb_cpu_addr = [_][]align(8) u8{&.{}} ** GraphicsContext.max_num_buffered_frames,
            .ib_cpu_addr = [_][]align(8) u8{&.{}} ** GraphicsContext.max_num_buffered_frames,
        };
    }

    pub fn deinit(gui: *GuiContext, gr: *GraphicsContext) void {
        gr.finishGpuCommands();
        _ = gr.releasePipeline(gui.pipeline);
        _ = gr.releaseResource(gui.font);
        for (gui.vb) |vb| _ = gr.releaseResource(vb);
        for (gui.ib) |ib| _ = gr.releaseResource(ib);
        gui.* = undefined;
    }

    pub fn draw(gui: *GuiContext, gr: *GraphicsContext) void {
        assert(gr.is_cmdlist_opened);
        assert(c.igGetCurrentContext() != null);

        c.igRender();
        const draw_data = c.igGetDrawData();
        if (draw_data == null or draw_data.?.*.TotalVtxCount == 0) {
            return;
        }
        const num_vertices = @intCast(u32, draw_data.?.*.TotalVtxCount);
        const num_indices = @intCast(u32, draw_data.?.*.TotalIdxCount);

        var vb = gui.vb[gr.frame_index];
        var ib = gui.ib[gr.frame_index];

        if (gr.getResourceSize(vb) < num_vertices * @sizeOf(c.ImDrawVert)) {
            _ = gr.releaseResource(vb);
            const new_size = (num_vertices + 5_000) * @sizeOf(c.ImDrawVert);
            vb = gr.createCommittedResource(
                .UPLOAD,
                d3d12.HEAP_FLAG_NONE,
                &d3d12.RESOURCE_DESC.initBuffer(new_size),
                d3d12.RESOURCE_STATE_GENERIC_READ,
                null,
            ) catch |err| hrPanic(err);
            gui.vb[gr.frame_index] = vb;
            gui.vb_cpu_addr[gr.frame_index] = blk: {
                var ptr: ?[*]align(8) u8 = null;
                hrPanicOnFail(gr.getResource(vb).Map(
                    0,
                    &.{ .Begin = 0, .End = 0 },
                    @ptrCast(*?*anyopaque, &ptr),
                ));
                break :blk ptr.?[0..new_size];
            };
        }
        if (gr.getResourceSize(ib) < num_indices * @sizeOf(c.ImDrawIdx)) {
            _ = gr.releaseResource(ib);
            const new_size = (num_indices + 10_000) * @sizeOf(c.ImDrawIdx);
            ib = gr.createCommittedResource(
                .UPLOAD,
                d3d12.HEAP_FLAG_NONE,
                &d3d12.RESOURCE_DESC.initBuffer(new_size),
                d3d12.RESOURCE_STATE_GENERIC_READ,
                null,
            ) catch |err| hrPanic(err);
            gui.ib[gr.frame_index] = ib;
            gui.ib_cpu_addr[gr.frame_index] = blk: {
                var ptr: ?[*]align(8) u8 = null;
                hrPanicOnFail(gr.getResource(ib).Map(
                    0,
                    &.{ .Begin = 0, .End = 0 },
                    @ptrCast(*?*anyopaque, &ptr),
                ));
                break :blk ptr.?[0..new_size];
            };
        }
        // Update vertex and index buffers.
        {
            var vb_slice = std.mem.bytesAsSlice(c.ImDrawVert, gui.vb_cpu_addr[gr.frame_index]);
            var ib_slice = std.mem.bytesAsSlice(c.ImDrawIdx, gui.ib_cpu_addr[gr.frame_index]);
            var vb_idx: u32 = 0;
            var ib_idx: u32 = 0;
            var cmdlist_idx: u32 = 0;
            const num_cmdlists = @intCast(u32, draw_data.?.*.CmdListsCount);
            while (cmdlist_idx < num_cmdlists) : (cmdlist_idx += 1) {
                const list = draw_data.?.*.CmdLists[cmdlist_idx];
                const list_vb_size = @intCast(u32, list.*.VtxBuffer.Size);
                const list_ib_size = @intCast(u32, list.*.IdxBuffer.Size);
                std.mem.copy(
                    c.ImDrawVert,
                    vb_slice[vb_idx .. vb_idx + list_vb_size],
                    list.*.VtxBuffer.Data[0..list_vb_size],
                );
                std.mem.copy(
                    c.ImDrawIdx,
                    ib_slice[ib_idx .. ib_idx + list_ib_size],
                    list.*.IdxBuffer.Data[0..list_ib_size],
                );
                vb_idx += list_vb_size;
                ib_idx += list_ib_size;
            }
        }

        const display_x = draw_data.?.*.DisplayPos.x;
        const display_y = draw_data.?.*.DisplayPos.y;
        const display_w = draw_data.?.*.DisplaySize.x;
        const display_h = draw_data.?.*.DisplaySize.y;
        gr.cmdlist.RSSetViewports(1, &[_]d3d12.VIEWPORT{.{
            .TopLeftX = 0.0,
            .TopLeftY = 0.0,
            .Width = display_w,
            .Height = display_h,
            .MinDepth = 0.0,
            .MaxDepth = 1.0,
        }});
        gr.cmdlist.IASetPrimitiveTopology(.TRIANGLELIST);
        gr.setCurrentPipeline(gui.pipeline);
        {
            const mem = gr.allocateUploadMemory(vm.Mat4, 1);
            mem.cpu_slice[0] = vm.Mat4.initOrthoOffCenterLh(
                display_x,
                display_x + display_w,
                display_y + display_h,
                display_y,
                0.0,
                1.0,
            ).transpose();

            gr.cmdlist.SetGraphicsRootConstantBufferView(0, mem.gpu_base);
        }
        gr.cmdlist.SetGraphicsRootDescriptorTable(1, gr.copyDescriptorsToGpuHeap(1, gui.font_srv));
        gr.cmdlist.IASetVertexBuffers(0, 1, &[_]d3d12.VERTEX_BUFFER_VIEW{.{
            .BufferLocation = gr.getResource(vb).GetGPUVirtualAddress(),
            .SizeInBytes = num_vertices * @sizeOf(c.ImDrawVert),
            .StrideInBytes = @sizeOf(c.ImDrawVert),
        }});
        gr.cmdlist.IASetIndexBuffer(&.{
            .BufferLocation = gr.getResource(ib).GetGPUVirtualAddress(),
            .SizeInBytes = num_indices * @sizeOf(c.ImDrawIdx),
            .Format = if (@sizeOf(c.ImDrawIdx) == 2) .R16_UINT else .R32_UINT,
        });

        var global_vtx_offset: i32 = 0;
        var global_idx_offset: u32 = 0;

        var cmdlist_idx: u32 = 0;
        const num_cmdlists = @intCast(u32, draw_data.?.*.CmdListsCount);
        while (cmdlist_idx < num_cmdlists) : (cmdlist_idx += 1) {
            const cmdlist = draw_data.?.*.CmdLists[cmdlist_idx];

            var cmd_idx: u32 = 0;
            const num_cmds = cmdlist.*.CmdBuffer.Size;
            while (cmd_idx < num_cmds) : (cmd_idx += 1) {
                const cmd = &cmdlist.*.CmdBuffer.Data[cmd_idx];

                if (cmd.*.UserCallback != null) {
                    // TODO(mziulek): Call the callback.
                } else {
                    const rect = [1]d3d12.RECT{.{
                        .left = @floatToInt(i32, cmd.*.ClipRect.x - display_x),
                        .top = @floatToInt(i32, cmd.*.ClipRect.y - display_y),
                        .right = @floatToInt(i32, cmd.*.ClipRect.z - display_x),
                        .bottom = @floatToInt(i32, cmd.*.ClipRect.w - display_y),
                    }};
                    if (rect[0].right > rect[0].left and rect[0].bottom > rect[0].top) {
                        gr.cmdlist.RSSetScissorRects(1, &rect);
                        gr.cmdlist.DrawIndexedInstanced(
                            cmd.*.ElemCount,
                            1,
                            cmd.*.IdxOffset + global_idx_offset,
                            @intCast(i32, cmd.*.VtxOffset) + global_vtx_offset,
                            0,
                        );
                    }
                }
            }
            global_idx_offset += @intCast(u32, cmdlist.*.IdxBuffer.Size);
            global_vtx_offset += cmdlist.*.VtxBuffer.Size;
        }
    }
};

pub const MipmapGenerator = struct {
    const num_scratch_textures = 4;

    pipeline: PipelineHandle,
    scratch_textures: [num_scratch_textures]ResourceHandle,
    base_uav: d3d12.CPU_DESCRIPTOR_HANDLE,
    format: dxgi.FORMAT,

    pub fn init(arena: std.mem.Allocator, gr: *GraphicsContext, format: dxgi.FORMAT) MipmapGenerator {
        var width: u32 = 2048 / 2;
        var height: u32 = 2048 / 2;

        var scratch_textures: [num_scratch_textures]ResourceHandle = undefined;
        for (scratch_textures) |_, texture_index| {
            scratch_textures[texture_index] = gr.createCommittedResource(
                .DEFAULT,
                d3d12.HEAP_FLAG_NONE,
                &blk: {
                    var desc = d3d12.RESOURCE_DESC.initTex2d(format, width, height, 1);
                    desc.Flags = d3d12.RESOURCE_FLAG_ALLOW_UNORDERED_ACCESS;
                    break :blk desc;
                },
                d3d12.RESOURCE_STATE_UNORDERED_ACCESS,
                null,
            ) catch |err| hrPanic(err);
            width /= 2;
            height /= 2;
        }

        const base_uav = gr.allocateCpuDescriptors(.CBV_SRV_UAV, num_scratch_textures);
        var cpu_handle = base_uav;
        for (scratch_textures) |_, texture_index| {
            gr.device.CreateUnorderedAccessView(
                gr.getResource(scratch_textures[texture_index]),
                null,
                null,
                cpu_handle,
            );
            cpu_handle.ptr += gr.cbv_srv_uav_cpu_heap.descriptor_size;
        }

        var desc = d3d12.COMPUTE_PIPELINE_STATE_DESC.initDefault();
        const pipeline = gr.createComputeShaderPipeline(arena, &desc, "content/shaders/generate_mipmaps.cs.cso");

        return MipmapGenerator{
            .pipeline = pipeline,
            .scratch_textures = scratch_textures,
            .base_uav = base_uav,
            .format = format,
        };
    }

    pub fn deinit(mipgen: *MipmapGenerator, gr: *GraphicsContext) void {
        for (mipgen.scratch_textures) |_, texture_index| {
            _ = gr.releaseResource(mipgen.scratch_textures[texture_index]);
        }
        _ = gr.releasePipeline(mipgen.pipeline);
        mipgen.* = undefined;
    }

    pub fn generateMipmaps(mipgen: *MipmapGenerator, gr: *GraphicsContext, texture: ResourceHandle) void {
        const texture_desc = gr.getResourceDesc(texture);
        assert(mipgen.format == texture_desc.Format);
        assert(texture_desc.Width <= 2048 and texture_desc.Height <= 2048);
        assert(texture_desc.Width == texture_desc.Height);
        assert(texture_desc.MipLevels > 1);

        var array_slice: u32 = 0;
        while (array_slice < texture_desc.DepthOrArraySize) : (array_slice += 1) {
            const texture_srv = gr.allocateTempCpuDescriptors(.CBV_SRV_UAV, 1);
            gr.device.CreateShaderResourceView(
                gr.getResource(texture),
                &d3d12.SHADER_RESOURCE_VIEW_DESC{
                    .Format = .UNKNOWN,
                    .ViewDimension = .TEXTURE2DARRAY,
                    .Shader4ComponentMapping = d3d12.DEFAULT_SHADER_4_COMPONENT_MAPPING,
                    .u = .{
                        .Texture2DArray = .{
                            .MipLevels = texture_desc.MipLevels,
                            .FirstArraySlice = array_slice,
                            .ArraySize = 1,
                            .MostDetailedMip = 0,
                            .PlaneSlice = 0,
                            .ResourceMinLODClamp = 0.0,
                        },
                    },
                },
                texture_srv,
            );
            const table_base = gr.copyDescriptorsToGpuHeap(1, texture_srv);
            _ = gr.copyDescriptorsToGpuHeap(num_scratch_textures, mipgen.base_uav);
            gr.deallocateAllTempCpuDescriptors(.CBV_SRV_UAV);

            gr.setCurrentPipeline(mipgen.pipeline);
            var total_num_mips: u32 = texture_desc.MipLevels - 1;
            var current_src_mip_level: u32 = 0;

            while (true) {
                for (mipgen.scratch_textures) |scratch_texture| {
                    gr.addTransitionBarrier(scratch_texture, d3d12.RESOURCE_STATE_UNORDERED_ACCESS);
                }
                gr.addTransitionBarrier(texture, d3d12.RESOURCE_STATE_NON_PIXEL_SHADER_RESOURCE);
                gr.flushResourceBarriers();

                const dispatch_num_mips = if (total_num_mips >= 4) 4 else total_num_mips;
                gr.cmdlist.SetComputeRoot32BitConstant(0, current_src_mip_level, 0);
                gr.cmdlist.SetComputeRoot32BitConstant(0, dispatch_num_mips, 1);
                gr.cmdlist.SetComputeRootDescriptorTable(1, table_base);
                const num_groups_x = std.math.max(
                    @intCast(u32, texture_desc.Width) >> @intCast(u5, 3 + current_src_mip_level),
                    1,
                );
                const num_groups_y = std.math.max(
                    texture_desc.Height >> @intCast(u5, 3 + current_src_mip_level),
                    1,
                );
                gr.cmdlist.Dispatch(num_groups_x, num_groups_y, 1);

                for (mipgen.scratch_textures) |scratch_texture| {
                    gr.addTransitionBarrier(scratch_texture, d3d12.RESOURCE_STATE_COPY_SOURCE);
                }
                gr.addTransitionBarrier(texture, d3d12.RESOURCE_STATE_COPY_DEST);
                gr.flushResourceBarriers();

                var mip_index: u32 = 0;
                while (mip_index < dispatch_num_mips) : (mip_index += 1) {
                    const dst = d3d12.TEXTURE_COPY_LOCATION{
                        .pResource = gr.getResource(texture),
                        .Type = .SUBRESOURCE_INDEX,
                        .u = .{ .SubresourceIndex = mip_index + 1 + current_src_mip_level +
                            array_slice * texture_desc.MipLevels },
                    };
                    const src = d3d12.TEXTURE_COPY_LOCATION{
                        .pResource = gr.getResource(mipgen.scratch_textures[mip_index]),
                        .Type = .SUBRESOURCE_INDEX,
                        .u = .{ .SubresourceIndex = 0 },
                    };
                    const box = d3d12.BOX{
                        .left = 0,
                        .top = 0,
                        .front = 0,
                        .right = @intCast(u32, texture_desc.Width) >> @intCast(
                            u5,
                            mip_index + 1 + current_src_mip_level,
                        ),
                        .bottom = texture_desc.Height >> @intCast(u5, mip_index + 1 + current_src_mip_level),
                        .back = 1,
                    };
                    gr.cmdlist.CopyTextureRegion(&dst, 0, 0, 0, &src, &box);
                }

                assert(total_num_mips >= dispatch_num_mips);
                total_num_mips -= dispatch_num_mips;
                if (total_num_mips == 0) {
                    break;
                }
                current_src_mip_level += dispatch_num_mips;
            }
        }
    }
};

pub const ResourceHandle = struct {
    index: u16 align(4),
    generation: u16,
};

const Resource = struct {
    raw: ?*d3d12.IResource,
    state: d3d12.RESOURCE_STATES,
    desc: d3d12.RESOURCE_DESC,
};

const ResourcePool = struct {
    const max_num_resources = 256;

    resources: []Resource,
    generations: []u16,

    fn init() ResourcePool {
        return .{
            .resources = blk: {
                var resources = std.heap.page_allocator.alloc(
                    Resource,
                    max_num_resources + 1,
                ) catch unreachable;
                for (resources) |*res| {
                    res.* = .{
                        .raw = null,
                        .state = d3d12.RESOURCE_STATE_COMMON,
                        .desc = d3d12.RESOURCE_DESC.initBuffer(0),
                    };
                }
                break :blk resources;
            },
            .generations = blk: {
                var generations = std.heap.page_allocator.alloc(
                    u16,
                    max_num_resources + 1,
                ) catch unreachable;
                for (generations) |*gen| gen.* = 0;
                break :blk generations;
            },
        };
    }

    fn deinit(pool: *ResourcePool) void {
        for (pool.resources) |resource, i| {
            if (i > 0 and i <= GraphicsContext.num_swapbuffers) {
                // Release internally created swapbuffers.
                if (resource.raw) |raw| {
                    _ = raw.Release();
                }
            } else if (i > GraphicsContext.num_swapbuffers) {
                // Verify that all resources has been released by a user.
                assert(resource.raw == null);
            }
        }
        std.heap.page_allocator.free(pool.resources);
        std.heap.page_allocator.free(pool.generations);
        pool.* = undefined;
    }

    fn addResource(
        pool: *ResourcePool,
        raw: *d3d12.IResource,
        state: d3d12.RESOURCE_STATES,
    ) ResourceHandle {
        var slot_idx: u32 = 1;
        while (slot_idx <= max_num_resources) : (slot_idx += 1) {
            if (pool.resources[slot_idx].raw == null)
                break;
        }
        assert(slot_idx <= max_num_resources);

        pool.resources[slot_idx] = .{ .raw = raw, .state = state, .desc = raw.GetDesc() };
        return .{
            .index = @intCast(u16, slot_idx),
            .generation = blk: {
                pool.generations[slot_idx] += 1;
                break :blk pool.generations[slot_idx];
            },
        };
    }

    fn isResourceValid(pool: ResourcePool, handle: ResourceHandle) bool {
        return handle.index > 0 and
            handle.index <= max_num_resources and
            handle.generation > 0 and
            handle.generation == pool.generations[handle.index] and
            pool.resources[handle.index].raw != null;
    }

    fn editResource(pool: *ResourcePool, handle: ResourceHandle) *Resource {
        assert(pool.isResourceValid(handle));
        return &pool.resources[handle.index];
    }

    fn getResource(pool: ResourcePool, handle: ResourceHandle) *const Resource {
        assert(pool.isResourceValid(handle));
        return &pool.resources[handle.index];
    }
};

pub const PipelineHandle = struct {
    index: u16 align(4),
    generation: u16,
};

const PipelineType = enum {
    Graphics,
    Compute,
};

const Pipeline = struct {
    pso: ?*d3d12.IPipelineState,
    rs: ?*d3d12.IRootSignature,
    ptype: ?PipelineType,
};

const PipelinePool = struct {
    const max_num_pipelines = 256;

    pipelines: []Pipeline,
    generations: []u16,

    fn init() PipelinePool {
        return .{
            .pipelines = blk: {
                var pipelines = std.heap.page_allocator.alloc(
                    Pipeline,
                    max_num_pipelines + 1,
                ) catch unreachable;
                for (pipelines) |*pipeline| {
                    pipeline.* = .{ .pso = null, .rs = null, .ptype = null };
                }
                break :blk pipelines;
            },
            .generations = blk: {
                var generations = std.heap.page_allocator.alloc(
                    u16,
                    max_num_pipelines + 1,
                ) catch unreachable;
                for (generations) |*gen| gen.* = 0;
                break :blk generations;
            },
        };
    }

    fn deinit(pool: *PipelinePool) void {
        for (pool.pipelines) |pipeline| {
            // Verify that all pipelines has been released by a user.
            assert(pipeline.pso == null);
            assert(pipeline.rs == null);
        }
        std.heap.page_allocator.free(pool.pipelines);
        std.heap.page_allocator.free(pool.generations);
        pool.* = undefined;
    }

    fn addPipeline(
        pool: *PipelinePool,
        pso: *d3d12.IPipelineState,
        rs: *d3d12.IRootSignature,
        ptype: PipelineType,
    ) PipelineHandle {
        var slot_idx: u32 = 1;
        while (slot_idx <= max_num_pipelines) : (slot_idx += 1) {
            if (pool.pipelines[slot_idx].pso == null)
                break;
        }
        assert(slot_idx <= max_num_pipelines);

        pool.pipelines[slot_idx] = .{ .pso = pso, .rs = rs, .ptype = ptype };
        return .{
            .index = @intCast(u16, slot_idx),
            .generation = blk: {
                pool.generations[slot_idx] += 1;
                break :blk pool.generations[slot_idx];
            },
        };
    }

    fn isPipelineValid(pool: PipelinePool, handle: PipelineHandle) bool {
        return handle.index > 0 and
            handle.index <= max_num_pipelines and
            handle.generation > 0 and
            handle.generation == pool.generations[handle.index] and
            pool.pipelines[handle.index].pso != null and
            pool.pipelines[handle.index].rs != null and
            pool.pipelines[handle.index].ptype != null;
    }

    fn editPipeline(pool: PipelinePool, handle: PipelineHandle) *Pipeline {
        assert(pool.isPipelineValid(handle));
        return &pool.pipelines[handle.index];
    }

    fn getPipeline(pool: PipelinePool, handle: PipelineHandle) *const Pipeline {
        assert(pool.isPipelineValid(handle));
        return &pool.pipelines[handle.index];
    }
};

const Descriptor = struct {
    cpu_handle: d3d12.CPU_DESCRIPTOR_HANDLE,
    gpu_handle: d3d12.GPU_DESCRIPTOR_HANDLE,
};

<<<<<<< HEAD
pub const PersistentDescriptorAllocation = struct {
    handles: [GraphicsContext.max_num_buffered_frames]d3d12.CPU_DESCRIPTOR_HANDLE,
    index: u32 = 0xffff_ffff,
};

pub const PersistentDescriptorHeap = struct {
    num_heaps: u32 = GraphicsContext.max_num_buffered_frames,
    cpu_handles: [GraphicsContext.max_num_buffered_frames]d3d12.CPU_DESCRIPTOR_HANDLE,
    gpu_handles: [GraphicsContext.max_num_buffered_frames]d3d12.GPU_DESCRIPTOR_HANDLE,

    descriptor_size: u32,
    size: u32,
    allocated: u32,
    dead_list: []u32,

    pub fn reserve(gr: *GraphicsContext, num_descriptors: u32) PersistentDescriptorHeap {
        var i: u32 = 0;
        while (i < GraphicsContext.max_num_buffered_frames) : (i += 1) {
            assert(gr.cbv_srv_uav_gpu_heaps[i].size == 0);
            assert(gr.cbv_srv_uav_gpu_heaps[i].capacity > num_descriptors);
            assert(gr.cbv_srv_uav_gpu_heaps[i].base.cpu_handle.ptr != 0);
            assert(gr.cbv_srv_uav_gpu_heaps[i].base.gpu_handle.ptr != 0);
        }

        var pdh: PersistentDescriptorHeap = undefined;
        pdh.num_heaps = GraphicsContext.max_num_buffered_frames;
        pdh.descriptor_size = gr.cbv_srv_uav_gpu_heaps[0].descriptor_size;
        pdh.size = num_descriptors;
        pdh.allocated = 0;

        pdh.dead_list = std.heap.page_allocator.alloc(u32, num_descriptors) catch unreachable;
        i = 0;
        while (i < num_descriptors) : (i += 1) {
            pdh.dead_list[i] = i;
        }

        i = 0;
        while (i < GraphicsContext.max_num_buffered_frames) : (i += 1) {
            const descriptor = gr.cbv_srv_uav_gpu_heaps[i].allocateDescriptors(num_descriptors);
            pdh.cpu_handles[i] = descriptor.cpu_handle;
            pdh.gpu_handles[i] = descriptor.gpu_handle;
        }

        return pdh;
    }

    pub fn allocate(pdh: *PersistentDescriptorHeap) PersistentDescriptorAllocation {
        assert(pdh.cpu_handles[0].ptr != 0);
        assert(pdh.gpu_handles[0].ptr != 0);

        assert(pdh.size > 0);
        assert((pdh.allocated + 1) < pdh.size);

        const index = pdh.dead_list[pdh.allocated];
        pdh.allocated += 1;

        var alloc = PersistentDescriptorAllocation{
            .index = index,
            .handles = undefined,
        };
        var i: u32 = 0;
        while (i < pdh.num_heaps) : (i += 1) {
            alloc.handles[i] = pdh.cpu_handles[i];
            alloc.handles[i].ptr += index * pdh.descriptor_size;
        }
        
        return alloc;
    }

    pub fn free(pdh: *PersistentDescriptorHeap, index: *u32) void {
        if (index == 0xffff_ffff) {
            return;
        }

        assert(pdh.cpu_handles[0].ptr != 0);
        assert(index < pdh.size);

        pdh.dead_list[pdh.allocated - 1] = index;
        pdh.allocated -= 1;

        index = 0xffff_ffff;
    }
=======
pub const PersistentDescriptor = struct {
    cpu_handle: d3d12.CPU_DESCRIPTOR_HANDLE,
    gpu_handle: d3d12.GPU_DESCRIPTOR_HANDLE,
    index: u32,
>>>>>>> 04475433
};

const DescriptorHeap = struct {
    heap: ?*d3d12.IDescriptorHeap,
    base: Descriptor,
    size: u32,
    size_temp: u32,
    capacity: u32,
    descriptor_size: u32,

    fn init(
        device: *d3d12.IDevice9,
        capacity: u32,
        heap_type: d3d12.DESCRIPTOR_HEAP_TYPE,
        flags: d3d12.DESCRIPTOR_HEAP_FLAGS,
    ) DescriptorHeap {
        assert(capacity > 0);
        const heap = blk: {
            var heap: ?*d3d12.IDescriptorHeap = null;
            hrPanicOnFail(device.CreateDescriptorHeap(&.{
                .Type = heap_type,
                .NumDescriptors = capacity,
                .Flags = flags,
                .NodeMask = 0,
            }, &d3d12.IID_IDescriptorHeap, @ptrCast(*?*anyopaque, &heap)));
            break :blk heap.?;
        };
        return DescriptorHeap{
            .heap = heap,
            .base = .{
                .cpu_handle = heap.GetCPUDescriptorHandleForHeapStart(),
                .gpu_handle = blk: {
                    if ((flags & d3d12.DESCRIPTOR_HEAP_FLAG_SHADER_VISIBLE) != 0)
                        break :blk heap.GetGPUDescriptorHandleForHeapStart();
                    break :blk d3d12.GPU_DESCRIPTOR_HANDLE{ .ptr = 0 };
                },
            },
            .size = 0,
            .size_temp = 0,
            .capacity = capacity,
            .descriptor_size = device.GetDescriptorHandleIncrementSize(heap_type),
        };
    }

    fn deinit(dheap: *DescriptorHeap) void {
        if (dheap.heap != null) {
            _ = dheap.heap.?.Release();
        }
        dheap.* = undefined;
    }

    fn allocateDescriptors(dheap: *DescriptorHeap, num_descriptors: u32) Descriptor {
        assert(num_descriptors > 0);
        assert((dheap.size + num_descriptors) < dheap.capacity);

        const cpu_handle = d3d12.CPU_DESCRIPTOR_HANDLE{
            .ptr = dheap.base.cpu_handle.ptr + dheap.size * dheap.descriptor_size,
        };
        const gpu_handle = d3d12.GPU_DESCRIPTOR_HANDLE{
            .ptr = blk: {
                if (dheap.base.gpu_handle.ptr != 0)
                    break :blk dheap.base.gpu_handle.ptr + dheap.size * dheap.descriptor_size;
                break :blk 0;
            },
        };

        dheap.size += num_descriptors;
        return .{ .cpu_handle = cpu_handle, .gpu_handle = gpu_handle };
    }
};

const GpuMemoryHeap = struct {
    const alloc_alignment: u32 = 512;

    heap: *d3d12.IResource,
    cpu_slice: []u8,
    gpu_base: d3d12.GPU_VIRTUAL_ADDRESS,
    size: u32,
    capacity: u32,

    fn init(device: *d3d12.IDevice9, capacity: u32, heap_type: d3d12.HEAP_TYPE) GpuMemoryHeap {
        assert(capacity > 0);
        const resource = blk: {
            var resource: *d3d12.IResource = undefined;
            hrPanicOnFail(device.CreateCommittedResource(
                &d3d12.HEAP_PROPERTIES.initType(heap_type),
                d3d12.HEAP_FLAG_NONE,
                &d3d12.RESOURCE_DESC.initBuffer(capacity),
                d3d12.RESOURCE_STATE_GENERIC_READ,
                null,
                &d3d12.IID_IResource,
                @ptrCast(*?*anyopaque, &resource),
            ));
            break :blk resource;
        };
        const cpu_base = blk: {
            var cpu_base: [*]u8 = undefined;
            hrPanicOnFail(resource.Map(
                0,
                &d3d12.RANGE{ .Begin = 0, .End = 0 },
                @ptrCast(*?*anyopaque, &cpu_base),
            ));
            break :blk cpu_base;
        };
        return GpuMemoryHeap{
            .heap = resource,
            .cpu_slice = cpu_base[0..capacity],
            .gpu_base = resource.GetGPUVirtualAddress(),
            .size = 0,
            .capacity = capacity,
        };
    }

    fn deinit(mheap: *GpuMemoryHeap) void {
        _ = mheap.heap.Release();
        mheap.* = undefined;
    }

    fn allocate(
        mheap: *GpuMemoryHeap,
        size: u32,
    ) struct { cpu_slice: ?[]u8, gpu_base: ?d3d12.GPU_VIRTUAL_ADDRESS } {
        assert(size > 0);

        const aligned_size = (size + (alloc_alignment - 1)) & ~(alloc_alignment - 1);
        if ((mheap.size + aligned_size) >= mheap.capacity) {
            return .{ .cpu_slice = null, .gpu_base = null };
        }
        const cpu_slice = (mheap.cpu_slice.ptr + mheap.size)[0..size];
        const gpu_base = mheap.gpu_base + mheap.size;

        mheap.size += aligned_size;
        return .{ .cpu_slice = cpu_slice, .gpu_base = gpu_base };
    }
};<|MERGE_RESOLUTION|>--- conflicted
+++ resolved
@@ -2216,95 +2216,10 @@
     gpu_handle: d3d12.GPU_DESCRIPTOR_HANDLE,
 };
 
-<<<<<<< HEAD
-pub const PersistentDescriptorAllocation = struct {
-    handles: [GraphicsContext.max_num_buffered_frames]d3d12.CPU_DESCRIPTOR_HANDLE,
-    index: u32 = 0xffff_ffff,
-};
-
-pub const PersistentDescriptorHeap = struct {
-    num_heaps: u32 = GraphicsContext.max_num_buffered_frames,
-    cpu_handles: [GraphicsContext.max_num_buffered_frames]d3d12.CPU_DESCRIPTOR_HANDLE,
-    gpu_handles: [GraphicsContext.max_num_buffered_frames]d3d12.GPU_DESCRIPTOR_HANDLE,
-
-    descriptor_size: u32,
-    size: u32,
-    allocated: u32,
-    dead_list: []u32,
-
-    pub fn reserve(gr: *GraphicsContext, num_descriptors: u32) PersistentDescriptorHeap {
-        var i: u32 = 0;
-        while (i < GraphicsContext.max_num_buffered_frames) : (i += 1) {
-            assert(gr.cbv_srv_uav_gpu_heaps[i].size == 0);
-            assert(gr.cbv_srv_uav_gpu_heaps[i].capacity > num_descriptors);
-            assert(gr.cbv_srv_uav_gpu_heaps[i].base.cpu_handle.ptr != 0);
-            assert(gr.cbv_srv_uav_gpu_heaps[i].base.gpu_handle.ptr != 0);
-        }
-
-        var pdh: PersistentDescriptorHeap = undefined;
-        pdh.num_heaps = GraphicsContext.max_num_buffered_frames;
-        pdh.descriptor_size = gr.cbv_srv_uav_gpu_heaps[0].descriptor_size;
-        pdh.size = num_descriptors;
-        pdh.allocated = 0;
-
-        pdh.dead_list = std.heap.page_allocator.alloc(u32, num_descriptors) catch unreachable;
-        i = 0;
-        while (i < num_descriptors) : (i += 1) {
-            pdh.dead_list[i] = i;
-        }
-
-        i = 0;
-        while (i < GraphicsContext.max_num_buffered_frames) : (i += 1) {
-            const descriptor = gr.cbv_srv_uav_gpu_heaps[i].allocateDescriptors(num_descriptors);
-            pdh.cpu_handles[i] = descriptor.cpu_handle;
-            pdh.gpu_handles[i] = descriptor.gpu_handle;
-        }
-
-        return pdh;
-    }
-
-    pub fn allocate(pdh: *PersistentDescriptorHeap) PersistentDescriptorAllocation {
-        assert(pdh.cpu_handles[0].ptr != 0);
-        assert(pdh.gpu_handles[0].ptr != 0);
-
-        assert(pdh.size > 0);
-        assert((pdh.allocated + 1) < pdh.size);
-
-        const index = pdh.dead_list[pdh.allocated];
-        pdh.allocated += 1;
-
-        var alloc = PersistentDescriptorAllocation{
-            .index = index,
-            .handles = undefined,
-        };
-        var i: u32 = 0;
-        while (i < pdh.num_heaps) : (i += 1) {
-            alloc.handles[i] = pdh.cpu_handles[i];
-            alloc.handles[i].ptr += index * pdh.descriptor_size;
-        }
-        
-        return alloc;
-    }
-
-    pub fn free(pdh: *PersistentDescriptorHeap, index: *u32) void {
-        if (index == 0xffff_ffff) {
-            return;
-        }
-
-        assert(pdh.cpu_handles[0].ptr != 0);
-        assert(index < pdh.size);
-
-        pdh.dead_list[pdh.allocated - 1] = index;
-        pdh.allocated -= 1;
-
-        index = 0xffff_ffff;
-    }
-=======
 pub const PersistentDescriptor = struct {
     cpu_handle: d3d12.CPU_DESCRIPTOR_HANDLE,
     gpu_handle: d3d12.GPU_DESCRIPTOR_HANDLE,
     index: u32,
->>>>>>> 04475433
 };
 
 const DescriptorHeap = struct {
