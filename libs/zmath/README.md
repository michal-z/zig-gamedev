--- conflicted
+++ resolved
@@ -49,15 +49,10 @@
     const object_to_clip = zm.mul(object_to_view, view_to_clip);
 
     // Transposition is needed because GLSL uses column-major matrices by default
-<<<<<<< HEAD
     gl.uniformMatrix4fv(0, 1, gl.TRUE, zm.asFloats(&object_to_clip));
-    ...
-=======
-    gl.uniformMatrix4fv(0, 1, gl.TRUE, zm.f32Ptr(&object_to_clip));
     
     // In GLSL: gl_Position = vec4(in_position, 1.0) * object_to_clip;
     
->>>>>>> 4857a9c1
     //
     // DirectX example
     //
